--- conflicted
+++ resolved
@@ -16,12 +16,9 @@
 - Add Debug trait to generated Clients
 - Add `rusoto_ec2::filter!` macro
 - Improve `InstanceMetadataProvider` to avoid cloning unnecessarily
-<<<<<<< HEAD
-- Implement Clone on various Credential structs.
-=======
 - Remove deprecated `Error::description` implementations
 - Add features `serialize_structs` and `deserialize_structs`
->>>>>>> f41a2959
+- Implement Clone on various Credential structs.
 
 ## [0.42.0] - 2019-11-18
 
