--- conflicted
+++ resolved
@@ -8,9 +8,6 @@
 (Please put changes here)
 
 - Display `rusoto_core::Client` in docs
-<<<<<<< HEAD
-- Add ability to set local agent appended to the default User-Agent
-=======
 - Fix unsoundness in `rusoto_mock::MultipleMockRequestDispatcher`
 - Swap the unmaintained `dirs` crate for its replacement `dirs-next`
 - Swap `pin-project` for the lighter weight `pin-project-lite`
@@ -20,8 +17,7 @@
 - Disable `chrono`'s `oldtime` feature
 - Remove dependency on `regex`
 - Update to botocore 1.19.42
-
->>>>>>> 2903586a
+- Add ability to set local agent appended to the default User-Agent
 
 ## [0.45.0] - 2020-07-22
 
