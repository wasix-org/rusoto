// =================================================================
//
//                           * WARNING *
//
//                    This file is generated!
//
//  Changes made to this file will be overwritten. If changes are
//  required to the generated code, the service_crategen project
//  must be updated to generate the changes.
//
// =================================================================
#![allow(warnings)]

use futures::future;
use futures::Future;
use rusoto_core::credential::ProvideAwsCredentials;
use rusoto_core::region;
use rusoto_core::request::{BufferedHttpResponse, DispatchSignedRequest};
use rusoto_core::{Client, RusotoError, RusotoFuture};
use std::error::Error;
use std::fmt;

use rusoto_core::param::{Params, ServiceParams};
use rusoto_core::proto;
use rusoto_core::signature::SignedRequest;
use serde_json;
/// <p>A chat message.</p>
#[derive(Default, Debug, Clone, PartialEq, Serialize)]
pub struct ChatMessage {
    /// <p>The content of the chat message.</p>
    #[serde(rename = "Content")]
    pub content: String,
    /// <p>The type of the content. Supported types are text/plain.</p>
    #[serde(rename = "ContentType")]
    pub content_type: String,
}

/// <p>Contains summary information about a contact flow.</p>
#[derive(Default, Debug, Clone, PartialEq, Deserialize)]
#[cfg_attr(any(test, feature = "serialize_structs"), derive(Serialize))]
pub struct ContactFlowSummary {
    /// <p>The Amazon Resource Name (ARN) of the contact flow.</p>
    #[serde(rename = "Arn")]
    #[serde(skip_serializing_if = "Option::is_none")]
    pub arn: Option<String>,
    /// <p>The type of contact flow.</p>
    #[serde(rename = "ContactFlowType")]
    #[serde(skip_serializing_if = "Option::is_none")]
    pub contact_flow_type: Option<String>,
    /// <p>The identifier of the contact flow.</p>
    #[serde(rename = "Id")]
    #[serde(skip_serializing_if = "Option::is_none")]
    pub id: Option<String>,
    /// <p>The name of the contact flow.</p>
    #[serde(rename = "Name")]
    #[serde(skip_serializing_if = "Option::is_none")]
    pub name: Option<String>,
}

#[derive(Default, Debug, Clone, PartialEq, Serialize)]
#[cfg_attr(feature = "deserialize_structs", derive(Deserialize))]
pub struct CreateUserRequest {
    /// <p>The identifier of the user account in the directory used for identity management. If Amazon Connect cannot access the directory, you can specify this identifier to authenticate users. If you include the identifier, we assume that Amazon Connect cannot access the directory. Otherwise, the identity information is used to authenticate users from your directory.</p> <p>This parameter is required if you are using an existing directory for identity management in Amazon Connect when Amazon Connect cannot access your directory to authenticate users. If you are using SAML for identity management and include this parameter, an error is returned.</p>
    #[serde(rename = "DirectoryUserId")]
    #[serde(skip_serializing_if = "Option::is_none")]
    pub directory_user_id: Option<String>,
    /// <p>The identifier of the hierarchy group for the user.</p>
    #[serde(rename = "HierarchyGroupId")]
    #[serde(skip_serializing_if = "Option::is_none")]
    pub hierarchy_group_id: Option<String>,
    /// <p>The information about the identity of the user.</p>
    #[serde(rename = "IdentityInfo")]
    #[serde(skip_serializing_if = "Option::is_none")]
    pub identity_info: Option<UserIdentityInfo>,
    /// <p>The identifier of the Amazon Connect instance.</p>
    #[serde(rename = "InstanceId")]
    pub instance_id: String,
    /// <p>The password for the user account. A password is required if you are using Amazon Connect for identity management. Otherwise, it is an error to include a password.</p>
    #[serde(rename = "Password")]
    #[serde(skip_serializing_if = "Option::is_none")]
    pub password: Option<String>,
    /// <p>The phone settings for the user.</p>
    #[serde(rename = "PhoneConfig")]
    pub phone_config: UserPhoneConfig,
    /// <p>The identifier of the routing profile for the user.</p>
    #[serde(rename = "RoutingProfileId")]
    pub routing_profile_id: String,
    /// <p>The identifier of the security profile for the user.</p>
    #[serde(rename = "SecurityProfileIds")]
    pub security_profile_ids: Vec<String>,
    /// <p>One or more tags.</p>
    #[serde(rename = "Tags")]
    #[serde(skip_serializing_if = "Option::is_none")]
    pub tags: Option<::std::collections::HashMap<String, String>>,
    /// <p>The user name for the account. For instances not using SAML for identity management, the user name can include up to 20 characters. If you are using SAML for identity management, the user name can include up to 64 characters from [a-zA-Z0-9_-.\@]+.</p>
    #[serde(rename = "Username")]
    pub username: String,
}

#[derive(Default, Debug, Clone, PartialEq, Deserialize)]
#[cfg_attr(any(test, feature = "serialize_structs"), derive(Serialize))]
pub struct CreateUserResponse {
    /// <p>The Amazon Resource Name (ARN) of the user account.</p>
    #[serde(rename = "UserArn")]
    #[serde(skip_serializing_if = "Option::is_none")]
    pub user_arn: Option<String>,
    /// <p>The identifier of the user account.</p>
    #[serde(rename = "UserId")]
    #[serde(skip_serializing_if = "Option::is_none")]
    pub user_id: Option<String>,
}

/// <p>Contains credentials to use for federation.</p>
#[derive(Default, Debug, Clone, PartialEq, Deserialize)]
#[cfg_attr(any(test, feature = "serialize_structs"), derive(Serialize))]
pub struct Credentials {
    /// <p>An access token generated for a federated user to access Amazon Connect.</p>
    #[serde(rename = "AccessToken")]
    #[serde(skip_serializing_if = "Option::is_none")]
    pub access_token: Option<String>,
    /// <p>A token generated with an expiration time for the session a user is logged in to Amazon Connect.</p>
    #[serde(rename = "AccessTokenExpiration")]
    #[serde(skip_serializing_if = "Option::is_none")]
    pub access_token_expiration: Option<f64>,
    /// <p>Renews a token generated for a user to access the Amazon Connect instance.</p>
    #[serde(rename = "RefreshToken")]
    #[serde(skip_serializing_if = "Option::is_none")]
    pub refresh_token: Option<String>,
    /// <p>Renews the expiration timer for a generated token.</p>
    #[serde(rename = "RefreshTokenExpiration")]
    #[serde(skip_serializing_if = "Option::is_none")]
    pub refresh_token_expiration: Option<f64>,
}

/// <p>Contains information about a real-time metric.</p>
#[derive(Default, Debug, Clone, PartialEq, Serialize, Deserialize)]
pub struct CurrentMetric {
    /// <p>The name of the metric.</p>
    #[serde(rename = "Name")]
    #[serde(skip_serializing_if = "Option::is_none")]
    pub name: Option<String>,
    /// <p>The unit for the metric.</p>
    #[serde(rename = "Unit")]
    #[serde(skip_serializing_if = "Option::is_none")]
    pub unit: Option<String>,
}

/// <p>Contains the data for a real-time metric.</p>
#[derive(Default, Debug, Clone, PartialEq, Deserialize)]
#[cfg_attr(any(test, feature = "serialize_structs"), derive(Serialize))]
pub struct CurrentMetricData {
    /// <p>Information about the metric.</p>
    #[serde(rename = "Metric")]
    #[serde(skip_serializing_if = "Option::is_none")]
    pub metric: Option<CurrentMetric>,
    /// <p>The value of the metric.</p>
    #[serde(rename = "Value")]
    #[serde(skip_serializing_if = "Option::is_none")]
    pub value: Option<f64>,
}

/// <p>Contains information about a set of real-time metrics.</p>
#[derive(Default, Debug, Clone, PartialEq, Deserialize)]
#[cfg_attr(any(test, feature = "serialize_structs"), derive(Serialize))]
pub struct CurrentMetricResult {
    /// <p>The set of metrics.</p>
    #[serde(rename = "Collections")]
    #[serde(skip_serializing_if = "Option::is_none")]
    pub collections: Option<Vec<CurrentMetricData>>,
    /// <p>The dimensions for the metrics.</p>
    #[serde(rename = "Dimensions")]
    #[serde(skip_serializing_if = "Option::is_none")]
    pub dimensions: Option<Dimensions>,
}

#[derive(Default, Debug, Clone, PartialEq, Serialize)]
#[cfg_attr(feature = "deserialize_structs", derive(Deserialize))]
pub struct DeleteUserRequest {
    /// <p>The identifier of the Amazon Connect instance.</p>
    #[serde(rename = "InstanceId")]
    pub instance_id: String,
    /// <p>The identifier of the user.</p>
    #[serde(rename = "UserId")]
    pub user_id: String,
}

#[derive(Default, Debug, Clone, PartialEq, Serialize)]
#[cfg_attr(feature = "deserialize_structs", derive(Deserialize))]
pub struct DescribeUserHierarchyGroupRequest {
    /// <p>The identifier of the hierarchy group.</p>
    #[serde(rename = "HierarchyGroupId")]
    pub hierarchy_group_id: String,
    /// <p>The identifier of the Amazon Connect instance.</p>
    #[serde(rename = "InstanceId")]
    pub instance_id: String,
}

#[derive(Default, Debug, Clone, PartialEq, Deserialize)]
#[cfg_attr(any(test, feature = "serialize_structs"), derive(Serialize))]
pub struct DescribeUserHierarchyGroupResponse {
    /// <p>Information about the hierarchy group.</p>
    #[serde(rename = "HierarchyGroup")]
    #[serde(skip_serializing_if = "Option::is_none")]
    pub hierarchy_group: Option<HierarchyGroup>,
}

#[derive(Default, Debug, Clone, PartialEq, Serialize)]
#[cfg_attr(feature = "deserialize_structs", derive(Deserialize))]
pub struct DescribeUserHierarchyStructureRequest {
    /// <p>The identifier of the Amazon Connect instance.</p>
    #[serde(rename = "InstanceId")]
    pub instance_id: String,
}

#[derive(Default, Debug, Clone, PartialEq, Deserialize)]
#[cfg_attr(any(test, feature = "serialize_structs"), derive(Serialize))]
pub struct DescribeUserHierarchyStructureResponse {
    /// <p>Information about the hierarchy structure.</p>
    #[serde(rename = "HierarchyStructure")]
    #[serde(skip_serializing_if = "Option::is_none")]
    pub hierarchy_structure: Option<HierarchyStructure>,
}

#[derive(Default, Debug, Clone, PartialEq, Serialize)]
#[cfg_attr(feature = "deserialize_structs", derive(Deserialize))]
pub struct DescribeUserRequest {
    /// <p>The identifier of the Amazon Connect instance.</p>
    #[serde(rename = "InstanceId")]
    pub instance_id: String,
    /// <p>The identifier of the user account.</p>
    #[serde(rename = "UserId")]
    pub user_id: String,
}

#[derive(Default, Debug, Clone, PartialEq, Deserialize)]
#[cfg_attr(any(test, feature = "serialize_structs"), derive(Serialize))]
pub struct DescribeUserResponse {
    /// <p>Information about the user account and configuration settings.</p>
    #[serde(rename = "User")]
    #[serde(skip_serializing_if = "Option::is_none")]
    pub user: Option<User>,
}

/// <p>Contains information about the dimensions for a set of metrics.</p>
#[derive(Default, Debug, Clone, PartialEq, Deserialize)]
#[cfg_attr(any(test, feature = "serialize_structs"), derive(Serialize))]
pub struct Dimensions {
    /// <p>The channel used for grouping and filters.</p>
    #[serde(rename = "Channel")]
    #[serde(skip_serializing_if = "Option::is_none")]
    pub channel: Option<String>,
    /// <p>Information about the queue for which metrics are returned.</p>
    #[serde(rename = "Queue")]
    #[serde(skip_serializing_if = "Option::is_none")]
    pub queue: Option<QueueReference>,
}

/// <p>Contains the filter to apply when retrieving metrics.</p>
#[derive(Default, Debug, Clone, PartialEq, Serialize)]
#[cfg_attr(feature = "deserialize_structs", derive(Deserialize))]
pub struct Filters {
    /// <p>The channel to use to filter the metrics.</p>
    #[serde(rename = "Channels")]
    #[serde(skip_serializing_if = "Option::is_none")]
    pub channels: Option<Vec<String>>,
    /// <p>The queues to use to filter the metrics. You can specify up to 100 queues per request.</p>
    #[serde(rename = "Queues")]
    #[serde(skip_serializing_if = "Option::is_none")]
    pub queues: Option<Vec<String>>,
}

#[derive(Default, Debug, Clone, PartialEq, Serialize)]
#[cfg_attr(feature = "deserialize_structs", derive(Deserialize))]
pub struct GetContactAttributesRequest {
    /// <p>The identifier of the initial contact.</p>
    #[serde(rename = "InitialContactId")]
    pub initial_contact_id: String,
    /// <p>The identifier of the Amazon Connect instance.</p>
    #[serde(rename = "InstanceId")]
    pub instance_id: String,
}

#[derive(Default, Debug, Clone, PartialEq, Deserialize)]
#[cfg_attr(any(test, feature = "serialize_structs"), derive(Serialize))]
pub struct GetContactAttributesResponse {
    /// <p>Information about the attributes.</p>
    #[serde(rename = "Attributes")]
    #[serde(skip_serializing_if = "Option::is_none")]
    pub attributes: Option<::std::collections::HashMap<String, String>>,
}

#[derive(Default, Debug, Clone, PartialEq, Serialize)]
#[cfg_attr(feature = "deserialize_structs", derive(Deserialize))]
pub struct GetCurrentMetricDataRequest {
    /// <p><p>The metrics to retrieve. Specify the name and unit for each metric. The following metrics are available:</p> <dl> <dt>AGENTS<em>AFTER</em>CONTACT<em>WORK</dt> <dd> <p>Unit: COUNT</p> </dd> <dt>AGENTS</em>AVAILABLE</dt> <dd> <p>Unit: COUNT</p> </dd> <dt>AGENTS<em>ERROR</dt> <dd> <p>Unit: COUNT</p> </dd> <dt>AGENTS</em>NON<em>PRODUCTIVE</dt> <dd> <p>Unit: COUNT</p> </dd> <dt>AGENTS</em>ON<em>CALL</dt> <dd> <p>Unit: COUNT</p> </dd> <dt>AGENTS</em>ON<em>CONTACT</dt> <dd> <p>Unit: COUNT</p> </dd> <dt>AGENTS</em>ONLINE</dt> <dd> <p>Unit: COUNT</p> </dd> <dt>AGENTS<em>STAFFED</dt> <dd> <p>Unit: COUNT</p> </dd> <dt>CONTACTS</em>IN<em>QUEUE</dt> <dd> <p>Unit: COUNT</p> </dd> <dt>CONTACTS</em>SCHEDULED</dt> <dd> <p>Unit: COUNT</p> </dd> <dt>OLDEST<em>CONTACT</em>AGE</dt> <dd> <p>Unit: SECONDS</p> </dd> <dt>SLOTS<em>ACTIVE</dt> <dd> <p>Unit: COUNT</p> </dd> <dt>SLOTS</em>AVAILABLE</dt> <dd> <p>Unit: COUNT</p> </dd> </dl></p>
    #[serde(rename = "CurrentMetrics")]
    pub current_metrics: Vec<CurrentMetric>,
    /// <p>The queues, up to 100, or channels, to use to filter the metrics returned. Metric data is retrieved only for the resources associated with the queues or channels included in the filter. You can include both queue IDs and queue ARNs in the same request. The only supported channel is <code>VOICE</code>.</p>
    #[serde(rename = "Filters")]
    pub filters: Filters,
    /// <p>The grouping applied to the metrics returned. For example, when grouped by <code>QUEUE</code>, the metrics returned apply to each queue rather than aggregated for all queues. If you group by <code>CHANNEL</code>, you should include a Channels filter. The only supported channel is <code>VOICE</code>.</p> <p>If no <code>Grouping</code> is included in the request, a summary of metrics is returned.</p>
    #[serde(rename = "Groupings")]
    #[serde(skip_serializing_if = "Option::is_none")]
    pub groupings: Option<Vec<String>>,
    /// <p>The identifier of the Amazon Connect instance.</p>
    #[serde(rename = "InstanceId")]
    pub instance_id: String,
    /// <p>The maximimum number of results to return per page.</p>
    #[serde(rename = "MaxResults")]
    #[serde(skip_serializing_if = "Option::is_none")]
    pub max_results: Option<i64>,
    /// <p>The token for the next set of results. Use the value returned in the previous response in the next request to retrieve the next set of results.</p> <p>The token expires after 5 minutes from the time it is created. Subsequent requests that use the token must use the same request parameters as the request that generated the token.</p>
    #[serde(rename = "NextToken")]
    #[serde(skip_serializing_if = "Option::is_none")]
    pub next_token: Option<String>,
}

#[derive(Default, Debug, Clone, PartialEq, Deserialize)]
#[cfg_attr(any(test, feature = "serialize_structs"), derive(Serialize))]
pub struct GetCurrentMetricDataResponse {
    /// <p>The time at which the metrics were retrieved and cached for pagination.</p>
    #[serde(rename = "DataSnapshotTime")]
    #[serde(skip_serializing_if = "Option::is_none")]
    pub data_snapshot_time: Option<f64>,
    /// <p>Information about the real-time metrics.</p>
    #[serde(rename = "MetricResults")]
    #[serde(skip_serializing_if = "Option::is_none")]
    pub metric_results: Option<Vec<CurrentMetricResult>>,
    /// <p>If there are additional results, this is the token for the next set of results.</p> <p>The token expires after 5 minutes from the time it is created. Subsequent requests that use the token must use the same request parameters as the request that generated the token.</p>
    #[serde(rename = "NextToken")]
    #[serde(skip_serializing_if = "Option::is_none")]
    pub next_token: Option<String>,
}

#[derive(Default, Debug, Clone, PartialEq, Serialize)]
#[cfg_attr(feature = "deserialize_structs", derive(Deserialize))]
pub struct GetFederationTokenRequest {
    /// <p>The identifier of the Amazon Connect instance.</p>
    #[serde(rename = "InstanceId")]
    pub instance_id: String,
}

#[derive(Default, Debug, Clone, PartialEq, Deserialize)]
#[cfg_attr(any(test, feature = "serialize_structs"), derive(Serialize))]
pub struct GetFederationTokenResponse {
    /// <p>The credentials to use for federation.</p>
    #[serde(rename = "Credentials")]
    #[serde(skip_serializing_if = "Option::is_none")]
    pub credentials: Option<Credentials>,
}

#[derive(Default, Debug, Clone, PartialEq, Serialize)]
#[cfg_attr(feature = "deserialize_structs", derive(Deserialize))]
pub struct GetMetricDataRequest {
    /// <p>The timestamp, in UNIX Epoch time format, at which to end the reporting interval for the retrieval of historical metrics data. The time must be specified using an interval of 5 minutes, such as 11:00, 11:05, 11:10, and must be later than the start time timestamp.</p> <p>The time range between the start and end time must be less than 24 hours.</p>
    #[serde(rename = "EndTime")]
    pub end_time: f64,
    /// <p>The queues, up to 100, or channels, to use to filter the metrics returned. Metric data is retrieved only for the resources associated with the queues or channels included in the filter. You can include both queue IDs and queue ARNs in the same request. The only supported channel is <code>VOICE</code>.</p>
    #[serde(rename = "Filters")]
    pub filters: Filters,
    /// <p>The grouping applied to the metrics returned. For example, when results are grouped by queue, the metrics returned are grouped by queue. The values returned apply to the metrics for each queue rather than aggregated for all queues.</p> <p>The only supported grouping is <code>QUEUE</code>.</p> <p>If no grouping is specified, a summary of metrics for all queues is returned.</p>
    #[serde(rename = "Groupings")]
    #[serde(skip_serializing_if = "Option::is_none")]
    pub groupings: Option<Vec<String>>,
    /// <p><p>The metrics to retrieve. Specify the name, unit, and statistic for each metric. The following historical metrics are available:</p> <dl> <dt>ABANDON<em>TIME</dt> <dd> <p>Unit: SECONDS</p> <p>Statistic: AVG</p> </dd> <dt>AFTER</em>CONTACT<em>WORK</em>TIME</dt> <dd> <p>Unit: SECONDS</p> <p>Statistic: AVG</p> </dd> <dt>API<em>CONTACTS</em>HANDLED</dt> <dd> <p>Unit: COUNT</p> <p>Statistic: SUM</p> </dd> <dt>CALLBACK<em>CONTACTS</em>HANDLED</dt> <dd> <p>Unit: COUNT</p> <p>Statistic: SUM</p> </dd> <dt>CONTACTS<em>ABANDONED</dt> <dd> <p>Unit: COUNT</p> <p>Statistic: SUM</p> </dd> <dt>CONTACTS</em>AGENT<em>HUNG</em>UP<em>FIRST</dt> <dd> <p>Unit: COUNT</p> <p>Statistic: SUM</p> </dd> <dt>CONTACTS</em>CONSULTED</dt> <dd> <p>Unit: COUNT</p> <p>Statistic: SUM</p> </dd> <dt>CONTACTS<em>HANDLED</dt> <dd> <p>Unit: COUNT</p> <p>Statistic: SUM</p> </dd> <dt>CONTACTS</em>HANDLED<em>INCOMING</dt> <dd> <p>Unit: COUNT</p> <p>Statistic: SUM</p> </dd> <dt>CONTACTS</em>HANDLED<em>OUTBOUND</dt> <dd> <p>Unit: COUNT</p> <p>Statistic: SUM</p> </dd> <dt>CONTACTS</em>HOLD<em>ABANDONS</dt> <dd> <p>Unit: COUNT</p> <p>Statistic: SUM</p> </dd> <dt>CONTACTS</em>MISSED</dt> <dd> <p>Unit: COUNT</p> <p>Statistic: SUM</p> </dd> <dt>CONTACTS<em>QUEUED</dt> <dd> <p>Unit: COUNT</p> <p>Statistic: SUM</p> </dd> <dt>CONTACTS</em>TRANSFERRED<em>IN</dt> <dd> <p>Unit: COUNT</p> <p>Statistic: SUM</p> </dd> <dt>CONTACTS</em>TRANSFERRED<em>IN</em>FROM<em>QUEUE</dt> <dd> <p>Unit: COUNT</p> <p>Statistic: SUM</p> </dd> <dt>CONTACTS</em>TRANSFERRED<em>OUT</dt> <dd> <p>Unit: COUNT</p> <p>Statistic: SUM</p> </dd> <dt>CONTACTS</em>TRANSFERRED<em>OUT</em>FROM<em>QUEUE</dt> <dd> <p>Unit: COUNT</p> <p>Statistic: SUM</p> </dd> <dt>HANDLE</em>TIME</dt> <dd> <p>Unit: SECONDS</p> <p>Statistic: AVG</p> </dd> <dt>HOLD<em>TIME</dt> <dd> <p>Unit: SECONDS</p> <p>Statistic: AVG</p> </dd> <dt>INTERACTION</em>AND<em>HOLD</em>TIME</dt> <dd> <p>Unit: SECONDS</p> <p>Statistic: AVG</p> </dd> <dt>INTERACTION<em>TIME</dt> <dd> <p>Unit: SECONDS</p> <p>Statistic: AVG</p> </dd> <dt>OCCUPANCY</dt> <dd> <p>Unit: PERCENT</p> <p>Statistic: AVG</p> </dd> <dt>QUEUE</em>ANSWER<em>TIME</dt> <dd> <p>Unit: SECONDS</p> <p>Statistic: AVG</p> </dd> <dt>QUEUED</em>TIME</dt> <dd> <p>Unit: SECONDS</p> <p>Statistic: MAX</p> </dd> <dt>SERVICE_LEVEL</dt> <dd> <p>Unit: PERCENT</p> <p>Statistic: AVG</p> <p>Threshold: Only &quot;Less than&quot; comparisons are supported, with the following service level thresholds: 15, 20, 25, 30, 45, 60, 90, 120, 180, 240, 300, 600</p> </dd> </dl></p>
    #[serde(rename = "HistoricalMetrics")]
    pub historical_metrics: Vec<HistoricalMetric>,
    /// <p>The identifier of the Amazon Connect instance.</p>
    #[serde(rename = "InstanceId")]
    pub instance_id: String,
    /// <p>The maximimum number of results to return per page.</p>
    #[serde(rename = "MaxResults")]
    #[serde(skip_serializing_if = "Option::is_none")]
    pub max_results: Option<i64>,
    /// <p>The token for the next set of results. Use the value returned in the previous response in the next request to retrieve the next set of results.</p>
    #[serde(rename = "NextToken")]
    #[serde(skip_serializing_if = "Option::is_none")]
    pub next_token: Option<String>,
    /// <p>The timestamp, in UNIX Epoch time format, at which to start the reporting interval for the retrieval of historical metrics data. The time must be specified using a multiple of 5 minutes, such as 10:05, 10:10, 10:15.</p> <p>The start time cannot be earlier than 24 hours before the time of the request. Historical metrics are available only for 24 hours.</p>
    #[serde(rename = "StartTime")]
    pub start_time: f64,
}

#[derive(Default, Debug, Clone, PartialEq, Deserialize)]
#[cfg_attr(any(test, feature = "serialize_structs"), derive(Serialize))]
pub struct GetMetricDataResponse {
    /// <p>Information about the historical metrics.</p> <p>If no grouping is specified, a summary of metric data is returned.</p>
    #[serde(rename = "MetricResults")]
    #[serde(skip_serializing_if = "Option::is_none")]
    pub metric_results: Option<Vec<HistoricalMetricResult>>,
    /// <p>If there are additional results, this is the token for the next set of results.</p> <p>The token expires after 5 minutes from the time it is created. Subsequent requests that use the token must use the same request parameters as the request that generated the token.</p>
    #[serde(rename = "NextToken")]
    #[serde(skip_serializing_if = "Option::is_none")]
    pub next_token: Option<String>,
}

/// <p>Contains information about a hierarchy group.</p>
#[derive(Default, Debug, Clone, PartialEq, Deserialize)]
#[cfg_attr(any(test, feature = "serialize_structs"), derive(Serialize))]
pub struct HierarchyGroup {
    /// <p>The Amazon Resource Name (ARN) of the hierarchy group.</p>
    #[serde(rename = "Arn")]
    #[serde(skip_serializing_if = "Option::is_none")]
    pub arn: Option<String>,
    /// <p>Information about the levels in the hierarchy group.</p>
    #[serde(rename = "HierarchyPath")]
    #[serde(skip_serializing_if = "Option::is_none")]
    pub hierarchy_path: Option<HierarchyPath>,
    /// <p>The identifier of the hierarchy group.</p>
    #[serde(rename = "Id")]
    #[serde(skip_serializing_if = "Option::is_none")]
    pub id: Option<String>,
    /// <p>The identifier of the level in the hierarchy group.</p>
    #[serde(rename = "LevelId")]
    #[serde(skip_serializing_if = "Option::is_none")]
    pub level_id: Option<String>,
    /// <p>The name of the hierarchy group.</p>
    #[serde(rename = "Name")]
    #[serde(skip_serializing_if = "Option::is_none")]
    pub name: Option<String>,
}

/// <p>Contains summary information about a hierarchy group.</p>
#[derive(Default, Debug, Clone, PartialEq, Deserialize)]
#[cfg_attr(any(test, feature = "serialize_structs"), derive(Serialize))]
pub struct HierarchyGroupSummary {
    /// <p>The Amazon Resource Name (ARN) of the hierarchy group.</p>
    #[serde(rename = "Arn")]
    #[serde(skip_serializing_if = "Option::is_none")]
    pub arn: Option<String>,
    /// <p>The identifier of the hierarchy group.</p>
    #[serde(rename = "Id")]
    #[serde(skip_serializing_if = "Option::is_none")]
    pub id: Option<String>,
    /// <p>The name of the hierarchy group.</p>
    #[serde(rename = "Name")]
    #[serde(skip_serializing_if = "Option::is_none")]
    pub name: Option<String>,
}

/// <p>Contains information about a hierarchy level.</p>
#[derive(Default, Debug, Clone, PartialEq, Deserialize)]
#[cfg_attr(any(test, feature = "serialize_structs"), derive(Serialize))]
pub struct HierarchyLevel {
    /// <p>The Amazon Resource Name (ARN) of the hierarchy level.</p>
    #[serde(rename = "Arn")]
    #[serde(skip_serializing_if = "Option::is_none")]
    pub arn: Option<String>,
    /// <p>The identifier of the hierarchy level.</p>
    #[serde(rename = "Id")]
    #[serde(skip_serializing_if = "Option::is_none")]
    pub id: Option<String>,
    /// <p>The name of the hierarchy level.</p>
    #[serde(rename = "Name")]
    #[serde(skip_serializing_if = "Option::is_none")]
    pub name: Option<String>,
}

/// <p>Contains information about the levels of a hierarchy group.</p>
#[derive(Default, Debug, Clone, PartialEq, Deserialize)]
#[cfg_attr(any(test, feature = "serialize_structs"), derive(Serialize))]
pub struct HierarchyPath {
    /// <p>Information about level five.</p>
    #[serde(rename = "LevelFive")]
    #[serde(skip_serializing_if = "Option::is_none")]
    pub level_five: Option<HierarchyGroupSummary>,
    /// <p>Information about level four.</p>
    #[serde(rename = "LevelFour")]
    #[serde(skip_serializing_if = "Option::is_none")]
    pub level_four: Option<HierarchyGroupSummary>,
    /// <p>Information about level one.</p>
    #[serde(rename = "LevelOne")]
    #[serde(skip_serializing_if = "Option::is_none")]
    pub level_one: Option<HierarchyGroupSummary>,
    /// <p>Information about level three.</p>
    #[serde(rename = "LevelThree")]
    #[serde(skip_serializing_if = "Option::is_none")]
    pub level_three: Option<HierarchyGroupSummary>,
    /// <p>Information about level two.</p>
    #[serde(rename = "LevelTwo")]
    #[serde(skip_serializing_if = "Option::is_none")]
    pub level_two: Option<HierarchyGroupSummary>,
}

/// <p>Contains information about a hierarchy structure.</p>
#[derive(Default, Debug, Clone, PartialEq, Deserialize)]
#[cfg_attr(any(test, feature = "serialize_structs"), derive(Serialize))]
pub struct HierarchyStructure {
    /// <p>Information about level five.</p>
    #[serde(rename = "LevelFive")]
    #[serde(skip_serializing_if = "Option::is_none")]
    pub level_five: Option<HierarchyLevel>,
    /// <p>Information about level four.</p>
    #[serde(rename = "LevelFour")]
    #[serde(skip_serializing_if = "Option::is_none")]
    pub level_four: Option<HierarchyLevel>,
    /// <p>Information about level one.</p>
    #[serde(rename = "LevelOne")]
    #[serde(skip_serializing_if = "Option::is_none")]
    pub level_one: Option<HierarchyLevel>,
    /// <p>Information about level three.</p>
    #[serde(rename = "LevelThree")]
    #[serde(skip_serializing_if = "Option::is_none")]
    pub level_three: Option<HierarchyLevel>,
    /// <p>Information about level two.</p>
    #[serde(rename = "LevelTwo")]
    #[serde(skip_serializing_if = "Option::is_none")]
    pub level_two: Option<HierarchyLevel>,
}

/// <p>Contains information about a historical metric.</p>
#[derive(Default, Debug, Clone, PartialEq, Serialize, Deserialize)]
pub struct HistoricalMetric {
    /// <p>The name of the metric.</p>
    #[serde(rename = "Name")]
    #[serde(skip_serializing_if = "Option::is_none")]
    pub name: Option<String>,
    /// <p>The statistic for the metric.</p>
    #[serde(rename = "Statistic")]
    #[serde(skip_serializing_if = "Option::is_none")]
    pub statistic: Option<String>,
    /// <p>The threshold for the metric, used with service level metrics.</p>
    #[serde(rename = "Threshold")]
    #[serde(skip_serializing_if = "Option::is_none")]
    pub threshold: Option<Threshold>,
    /// <p>The unit for the metric.</p>
    #[serde(rename = "Unit")]
    #[serde(skip_serializing_if = "Option::is_none")]
    pub unit: Option<String>,
}

/// <p>Contains the data for a historical metric.</p>
#[derive(Default, Debug, Clone, PartialEq, Deserialize)]
#[cfg_attr(any(test, feature = "serialize_structs"), derive(Serialize))]
pub struct HistoricalMetricData {
    /// <p>Information about the metric.</p>
    #[serde(rename = "Metric")]
    #[serde(skip_serializing_if = "Option::is_none")]
    pub metric: Option<HistoricalMetric>,
    /// <p>The value of the metric.</p>
    #[serde(rename = "Value")]
    #[serde(skip_serializing_if = "Option::is_none")]
    pub value: Option<f64>,
}

/// <p>Contains information about the historical metrics retrieved.</p>
#[derive(Default, Debug, Clone, PartialEq, Deserialize)]
#[cfg_attr(any(test, feature = "serialize_structs"), derive(Serialize))]
pub struct HistoricalMetricResult {
    /// <p>The set of metrics.</p>
    #[serde(rename = "Collections")]
    #[serde(skip_serializing_if = "Option::is_none")]
    pub collections: Option<Vec<HistoricalMetricData>>,
    /// <p>The dimension for the metrics.</p>
    #[serde(rename = "Dimensions")]
    #[serde(skip_serializing_if = "Option::is_none")]
    pub dimensions: Option<Dimensions>,
}

/// <p>Contains summary information about hours of operation for a contact center.</p>
#[derive(Default, Debug, Clone, PartialEq, Deserialize)]
#[cfg_attr(any(test, feature = "serialize_structs"), derive(Serialize))]
pub struct HoursOfOperationSummary {
    /// <p>The Amazon Resource Name (ARN) of the hours of operation.</p>
    #[serde(rename = "Arn")]
    #[serde(skip_serializing_if = "Option::is_none")]
    pub arn: Option<String>,
    /// <p>The identifier of the hours of operation.</p>
    #[serde(rename = "Id")]
    #[serde(skip_serializing_if = "Option::is_none")]
    pub id: Option<String>,
    /// <p>The name of the hours of operation.</p>
    #[serde(rename = "Name")]
    #[serde(skip_serializing_if = "Option::is_none")]
    pub name: Option<String>,
}

#[derive(Default, Debug, Clone, PartialEq, Serialize)]
pub struct ListContactFlowsRequest {
    /// <p>The type of contact flow.</p>
    #[serde(rename = "ContactFlowTypes")]
    #[serde(skip_serializing_if = "Option::is_none")]
    pub contact_flow_types: Option<Vec<String>>,
    /// <p>The identifier of the Amazon Connect instance.</p>
    #[serde(rename = "InstanceId")]
    pub instance_id: String,
    /// <p>The maximimum number of results to return per page.</p>
    #[serde(rename = "MaxResults")]
    #[serde(skip_serializing_if = "Option::is_none")]
    pub max_results: Option<i64>,
    /// <p>The token for the next set of results. Use the value returned in the previous response in the next request to retrieve the next set of results.</p>
    #[serde(rename = "NextToken")]
    #[serde(skip_serializing_if = "Option::is_none")]
    pub next_token: Option<String>,
}

#[derive(Default, Debug, Clone, PartialEq, Deserialize)]
#[cfg_attr(any(test, feature = "serialize_structs"), derive(Serialize))]
pub struct ListContactFlowsResponse {
    /// <p>Information about the contact flows.</p>
    #[serde(rename = "ContactFlowSummaryList")]
    #[serde(skip_serializing_if = "Option::is_none")]
    pub contact_flow_summary_list: Option<Vec<ContactFlowSummary>>,
    /// <p>If there are additional results, this is the token for the next set of results.</p>
    #[serde(rename = "NextToken")]
    #[serde(skip_serializing_if = "Option::is_none")]
    pub next_token: Option<String>,
}

#[derive(Default, Debug, Clone, PartialEq, Serialize)]
pub struct ListHoursOfOperationsRequest {
    /// <p>The identifier of the Amazon Connect instance.</p>
    #[serde(rename = "InstanceId")]
    pub instance_id: String,
    /// <p>The maximimum number of results to return per page.</p>
    #[serde(rename = "MaxResults")]
    #[serde(skip_serializing_if = "Option::is_none")]
    pub max_results: Option<i64>,
    /// <p>The token for the next set of results. Use the value returned in the previous response in the next request to retrieve the next set of results.</p>
    #[serde(rename = "NextToken")]
    #[serde(skip_serializing_if = "Option::is_none")]
    pub next_token: Option<String>,
}

#[derive(Default, Debug, Clone, PartialEq, Deserialize)]
#[cfg_attr(any(test, feature = "serialize_structs"), derive(Serialize))]
pub struct ListHoursOfOperationsResponse {
    /// <p>Information about the hours of operation.</p>
    #[serde(rename = "HoursOfOperationSummaryList")]
    #[serde(skip_serializing_if = "Option::is_none")]
    pub hours_of_operation_summary_list: Option<Vec<HoursOfOperationSummary>>,
    /// <p>If there are additional results, this is the token for the next set of results.</p>
    #[serde(rename = "NextToken")]
    #[serde(skip_serializing_if = "Option::is_none")]
    pub next_token: Option<String>,
}

#[derive(Default, Debug, Clone, PartialEq, Serialize)]
pub struct ListPhoneNumbersRequest {
    /// <p>The identifier of the Amazon Connect instance.</p>
    #[serde(rename = "InstanceId")]
    pub instance_id: String,
    /// <p>The maximimum number of results to return per page.</p>
    #[serde(rename = "MaxResults")]
    #[serde(skip_serializing_if = "Option::is_none")]
    pub max_results: Option<i64>,
    /// <p>The token for the next set of results. Use the value returned in the previous response in the next request to retrieve the next set of results.</p>
    #[serde(rename = "NextToken")]
    #[serde(skip_serializing_if = "Option::is_none")]
    pub next_token: Option<String>,
    /// <p>The ISO country code.</p>
    #[serde(rename = "PhoneNumberCountryCodes")]
    #[serde(skip_serializing_if = "Option::is_none")]
    pub phone_number_country_codes: Option<Vec<String>>,
    /// <p>The type of phone number.</p>
    #[serde(rename = "PhoneNumberTypes")]
    #[serde(skip_serializing_if = "Option::is_none")]
    pub phone_number_types: Option<Vec<String>>,
}

#[derive(Default, Debug, Clone, PartialEq, Deserialize)]
#[cfg_attr(any(test, feature = "serialize_structs"), derive(Serialize))]
pub struct ListPhoneNumbersResponse {
    /// <p>If there are additional results, this is the token for the next set of results.</p>
    #[serde(rename = "NextToken")]
    #[serde(skip_serializing_if = "Option::is_none")]
    pub next_token: Option<String>,
    /// <p>Information about the phone numbers.</p>
    #[serde(rename = "PhoneNumberSummaryList")]
    #[serde(skip_serializing_if = "Option::is_none")]
    pub phone_number_summary_list: Option<Vec<PhoneNumberSummary>>,
}

#[derive(Default, Debug, Clone, PartialEq, Serialize)]
pub struct ListQueuesRequest {
    /// <p>The identifier of the Amazon Connect instance.</p>
    #[serde(rename = "InstanceId")]
    pub instance_id: String,
    /// <p>The maximimum number of results to return per page.</p>
    #[serde(rename = "MaxResults")]
    #[serde(skip_serializing_if = "Option::is_none")]
    pub max_results: Option<i64>,
    /// <p>The token for the next set of results. Use the value returned in the previous response in the next request to retrieve the next set of results.</p>
    #[serde(rename = "NextToken")]
    #[serde(skip_serializing_if = "Option::is_none")]
    pub next_token: Option<String>,
    /// <p>The type of queue.</p>
    #[serde(rename = "QueueTypes")]
    #[serde(skip_serializing_if = "Option::is_none")]
    pub queue_types: Option<Vec<String>>,
}

#[derive(Default, Debug, Clone, PartialEq, Deserialize)]
#[cfg_attr(any(test, feature = "serialize_structs"), derive(Serialize))]
pub struct ListQueuesResponse {
    /// <p>If there are additional results, this is the token for the next set of results.</p>
    #[serde(rename = "NextToken")]
    #[serde(skip_serializing_if = "Option::is_none")]
    pub next_token: Option<String>,
    /// <p>Information about the queues.</p>
    #[serde(rename = "QueueSummaryList")]
    #[serde(skip_serializing_if = "Option::is_none")]
    pub queue_summary_list: Option<Vec<QueueSummary>>,
}

#[derive(Default, Debug, Clone, PartialEq, Serialize)]
#[cfg_attr(feature = "deserialize_structs", derive(Deserialize))]
pub struct ListRoutingProfilesRequest {
    /// <p>The identifier of the Amazon Connect instance.</p>
    #[serde(rename = "InstanceId")]
    pub instance_id: String,
    /// <p>The maximimum number of results to return per page.</p>
    #[serde(rename = "MaxResults")]
    #[serde(skip_serializing_if = "Option::is_none")]
    pub max_results: Option<i64>,
    /// <p>The token for the next set of results. Use the value returned in the previous response in the next request to retrieve the next set of results.</p>
    #[serde(rename = "NextToken")]
    #[serde(skip_serializing_if = "Option::is_none")]
    pub next_token: Option<String>,
}

#[derive(Default, Debug, Clone, PartialEq, Deserialize)]
#[cfg_attr(any(test, feature = "serialize_structs"), derive(Serialize))]
pub struct ListRoutingProfilesResponse {
    /// <p>If there are additional results, this is the token for the next set of results.</p>
    #[serde(rename = "NextToken")]
    #[serde(skip_serializing_if = "Option::is_none")]
    pub next_token: Option<String>,
    /// <p>Information about the routing profiles.</p>
    #[serde(rename = "RoutingProfileSummaryList")]
    #[serde(skip_serializing_if = "Option::is_none")]
    pub routing_profile_summary_list: Option<Vec<RoutingProfileSummary>>,
}

#[derive(Default, Debug, Clone, PartialEq, Serialize)]
#[cfg_attr(feature = "deserialize_structs", derive(Deserialize))]
pub struct ListSecurityProfilesRequest {
    /// <p>The identifier of the Amazon Connect instance.</p>
    #[serde(rename = "InstanceId")]
    pub instance_id: String,
    /// <p>The maximimum number of results to return per page.</p>
    #[serde(rename = "MaxResults")]
    #[serde(skip_serializing_if = "Option::is_none")]
    pub max_results: Option<i64>,
    /// <p>The token for the next set of results. Use the value returned in the previous response in the next request to retrieve the next set of results.</p>
    #[serde(rename = "NextToken")]
    #[serde(skip_serializing_if = "Option::is_none")]
    pub next_token: Option<String>,
}

#[derive(Default, Debug, Clone, PartialEq, Deserialize)]
#[cfg_attr(any(test, feature = "serialize_structs"), derive(Serialize))]
pub struct ListSecurityProfilesResponse {
    /// <p>If there are additional results, this is the token for the next set of results.</p>
    #[serde(rename = "NextToken")]
    #[serde(skip_serializing_if = "Option::is_none")]
    pub next_token: Option<String>,
    /// <p>Information about the security profiles.</p>
    #[serde(rename = "SecurityProfileSummaryList")]
    #[serde(skip_serializing_if = "Option::is_none")]
    pub security_profile_summary_list: Option<Vec<SecurityProfileSummary>>,
}

#[derive(Default, Debug, Clone, PartialEq, Serialize)]
<<<<<<< HEAD
#[cfg_attr(feature = "deserialize_structs", derive(Deserialize))]
=======
pub struct ListTagsForResourceRequest {
    /// <p>The Amazon Resource Name (ARN) of the resource.</p>
    #[serde(rename = "resourceArn")]
    pub resource_arn: String,
}

#[derive(Default, Debug, Clone, PartialEq, Deserialize)]
#[cfg_attr(any(test, feature = "serialize_structs"), derive(Serialize))]
pub struct ListTagsForResourceResponse {
    /// <p>Information about the tags.</p>
    #[serde(rename = "tags")]
    #[serde(skip_serializing_if = "Option::is_none")]
    pub tags: Option<::std::collections::HashMap<String, String>>,
}

#[derive(Default, Debug, Clone, PartialEq, Serialize)]
>>>>>>> 36d57c13
pub struct ListUserHierarchyGroupsRequest {
    /// <p>The identifier of the Amazon Connect instance.</p>
    #[serde(rename = "InstanceId")]
    pub instance_id: String,
    /// <p>The maximimum number of results to return per page.</p>
    #[serde(rename = "MaxResults")]
    #[serde(skip_serializing_if = "Option::is_none")]
    pub max_results: Option<i64>,
    /// <p>The token for the next set of results. Use the value returned in the previous response in the next request to retrieve the next set of results.</p>
    #[serde(rename = "NextToken")]
    #[serde(skip_serializing_if = "Option::is_none")]
    pub next_token: Option<String>,
}

#[derive(Default, Debug, Clone, PartialEq, Deserialize)]
#[cfg_attr(any(test, feature = "serialize_structs"), derive(Serialize))]
pub struct ListUserHierarchyGroupsResponse {
    /// <p>If there are additional results, this is the token for the next set of results.</p>
    #[serde(rename = "NextToken")]
    #[serde(skip_serializing_if = "Option::is_none")]
    pub next_token: Option<String>,
    /// <p>Information about the hierarchy groups.</p>
    #[serde(rename = "UserHierarchyGroupSummaryList")]
    #[serde(skip_serializing_if = "Option::is_none")]
    pub user_hierarchy_group_summary_list: Option<Vec<HierarchyGroupSummary>>,
}

#[derive(Default, Debug, Clone, PartialEq, Serialize)]
#[cfg_attr(feature = "deserialize_structs", derive(Deserialize))]
pub struct ListUsersRequest {
    /// <p>The identifier of the Amazon Connect instance.</p>
    #[serde(rename = "InstanceId")]
    pub instance_id: String,
    /// <p>The maximimum number of results to return per page.</p>
    #[serde(rename = "MaxResults")]
    #[serde(skip_serializing_if = "Option::is_none")]
    pub max_results: Option<i64>,
    /// <p>The token for the next set of results. Use the value returned in the previous response in the next request to retrieve the next set of results.</p>
    #[serde(rename = "NextToken")]
    #[serde(skip_serializing_if = "Option::is_none")]
    pub next_token: Option<String>,
}

#[derive(Default, Debug, Clone, PartialEq, Deserialize)]
#[cfg_attr(any(test, feature = "serialize_structs"), derive(Serialize))]
pub struct ListUsersResponse {
    /// <p>If there are additional results, this is the token for the next set of results.</p>
    #[serde(rename = "NextToken")]
    #[serde(skip_serializing_if = "Option::is_none")]
    pub next_token: Option<String>,
    /// <p>Information about the users.</p>
    #[serde(rename = "UserSummaryList")]
    #[serde(skip_serializing_if = "Option::is_none")]
    pub user_summary_list: Option<Vec<UserSummary>>,
}

/// <p>The customer's details.</p>
#[derive(Default, Debug, Clone, PartialEq, Serialize)]
pub struct ParticipantDetails {
    /// <p>Display name of the participant.</p>
    #[serde(rename = "DisplayName")]
    pub display_name: String,
}

/// <p>Contains summary information about a phone number for a contact center.</p>
#[derive(Default, Debug, Clone, PartialEq, Deserialize)]
#[cfg_attr(any(test, feature = "serialize_structs"), derive(Serialize))]
pub struct PhoneNumberSummary {
    /// <p>The Amazon Resource Name (ARN) of the phone number.</p>
    #[serde(rename = "Arn")]
    #[serde(skip_serializing_if = "Option::is_none")]
    pub arn: Option<String>,
    /// <p>The identifier of the phone number.</p>
    #[serde(rename = "Id")]
    #[serde(skip_serializing_if = "Option::is_none")]
    pub id: Option<String>,
    /// <p>The phone number.</p>
    #[serde(rename = "PhoneNumber")]
    #[serde(skip_serializing_if = "Option::is_none")]
    pub phone_number: Option<String>,
    /// <p>The ISO country code.</p>
    #[serde(rename = "PhoneNumberCountryCode")]
    #[serde(skip_serializing_if = "Option::is_none")]
    pub phone_number_country_code: Option<String>,
    /// <p>The type of phone number.</p>
    #[serde(rename = "PhoneNumberType")]
    #[serde(skip_serializing_if = "Option::is_none")]
    pub phone_number_type: Option<String>,
}

/// <p>Contains information about a queue resource for which metrics are returned.</p>
#[derive(Default, Debug, Clone, PartialEq, Deserialize)]
#[cfg_attr(any(test, feature = "serialize_structs"), derive(Serialize))]
pub struct QueueReference {
    /// <p>The Amazon Resource Name (ARN) of the queue.</p>
    #[serde(rename = "Arn")]
    #[serde(skip_serializing_if = "Option::is_none")]
    pub arn: Option<String>,
    /// <p>The identifier of the queue.</p>
    #[serde(rename = "Id")]
    #[serde(skip_serializing_if = "Option::is_none")]
    pub id: Option<String>,
}

/// <p>Contains summary information about a queue.</p>
#[derive(Default, Debug, Clone, PartialEq, Deserialize)]
#[cfg_attr(any(test, feature = "serialize_structs"), derive(Serialize))]
pub struct QueueSummary {
    /// <p>The Amazon Resource Name (ARN) of the queue.</p>
    #[serde(rename = "Arn")]
    #[serde(skip_serializing_if = "Option::is_none")]
    pub arn: Option<String>,
    /// <p>The identifier of the queue.</p>
    #[serde(rename = "Id")]
    #[serde(skip_serializing_if = "Option::is_none")]
    pub id: Option<String>,
    /// <p>The name of the queue.</p>
    #[serde(rename = "Name")]
    #[serde(skip_serializing_if = "Option::is_none")]
    pub name: Option<String>,
    /// <p>The type of queue.</p>
    #[serde(rename = "QueueType")]
    #[serde(skip_serializing_if = "Option::is_none")]
    pub queue_type: Option<String>,
}

/// <p>Contains summary information about a routing profile.</p>
#[derive(Default, Debug, Clone, PartialEq, Deserialize)]
#[cfg_attr(any(test, feature = "serialize_structs"), derive(Serialize))]
pub struct RoutingProfileSummary {
    /// <p>The Amazon Resource Name (ARN) of the routing profile.</p>
    #[serde(rename = "Arn")]
    #[serde(skip_serializing_if = "Option::is_none")]
    pub arn: Option<String>,
    /// <p>The identifier of the routing profile.</p>
    #[serde(rename = "Id")]
    #[serde(skip_serializing_if = "Option::is_none")]
    pub id: Option<String>,
    /// <p>The name of the routing profile.</p>
    #[serde(rename = "Name")]
    #[serde(skip_serializing_if = "Option::is_none")]
    pub name: Option<String>,
}

/// <p>Contains information about a security profile.</p>
#[derive(Default, Debug, Clone, PartialEq, Deserialize)]
#[cfg_attr(any(test, feature = "serialize_structs"), derive(Serialize))]
pub struct SecurityProfileSummary {
    /// <p>The Amazon Resource Name (ARN) of the security profile.</p>
    #[serde(rename = "Arn")]
    #[serde(skip_serializing_if = "Option::is_none")]
    pub arn: Option<String>,
    /// <p>The identifier of the security profile.</p>
    #[serde(rename = "Id")]
    #[serde(skip_serializing_if = "Option::is_none")]
    pub id: Option<String>,
    /// <p>The name of the security profile.</p>
    #[serde(rename = "Name")]
    #[serde(skip_serializing_if = "Option::is_none")]
    pub name: Option<String>,
}

#[derive(Default, Debug, Clone, PartialEq, Serialize)]
<<<<<<< HEAD
#[cfg_attr(feature = "deserialize_structs", derive(Deserialize))]
=======
pub struct StartChatContactRequest {
    /// <p>A custom key-value pair using an attribute map. The attributes are standard Amazon Connect attributes, and can be accessed in contact flows just like any other contact attributes. </p> <p>There can be up to 32,768 UTF-8 bytes across all key-value pairs per contact. Attribute keys can include only alphanumeric, dash, and underscore characters.</p>
    #[serde(rename = "Attributes")]
    #[serde(skip_serializing_if = "Option::is_none")]
    pub attributes: Option<::std::collections::HashMap<String, String>>,
    /// <p>A unique, case-sensitive identifier that you provide to ensure the idempotency of the request.</p>
    #[serde(rename = "ClientToken")]
    #[serde(skip_serializing_if = "Option::is_none")]
    pub client_token: Option<String>,
    /// <p>The identifier of the contact flow for the chat.</p>
    #[serde(rename = "ContactFlowId")]
    pub contact_flow_id: String,
    /// <p>The initial message to be sent to the newly created chat.</p>
    #[serde(rename = "InitialMessage")]
    #[serde(skip_serializing_if = "Option::is_none")]
    pub initial_message: Option<ChatMessage>,
    /// <p>The identifier of the Amazon Connect instance.</p>
    #[serde(rename = "InstanceId")]
    pub instance_id: String,
    /// <p>Information identifying the participant.</p>
    #[serde(rename = "ParticipantDetails")]
    pub participant_details: ParticipantDetails,
}

#[derive(Default, Debug, Clone, PartialEq, Deserialize)]
#[cfg_attr(any(test, feature = "serialize_structs"), derive(Serialize))]
pub struct StartChatContactResponse {
    /// <p>The identifier of this contact within the Amazon Connect instance. </p>
    #[serde(rename = "ContactId")]
    #[serde(skip_serializing_if = "Option::is_none")]
    pub contact_id: Option<String>,
    /// <p>The identifier for a chat participant. The participantId for a chat participant is the same throughout the chat lifecycle.</p>
    #[serde(rename = "ParticipantId")]
    #[serde(skip_serializing_if = "Option::is_none")]
    pub participant_id: Option<String>,
    /// <p>The token used by the chat participant to call <a href="https://docs.aws.amazon.com/connect-participant/latest/APIReference/API_CreateParticipantConnection.html">CreateParticipantConnection</a>. The participant token is valid for the lifetime of a chat participant.</p>
    #[serde(rename = "ParticipantToken")]
    #[serde(skip_serializing_if = "Option::is_none")]
    pub participant_token: Option<String>,
}

#[derive(Default, Debug, Clone, PartialEq, Serialize)]
>>>>>>> 36d57c13
pub struct StartOutboundVoiceContactRequest {
    /// <p>A custom key-value pair using an attribute map. The attributes are standard Amazon Connect attributes, and can be accessed in contact flows just like any other contact attributes.</p> <p>There can be up to 32,768 UTF-8 bytes across all key-value pairs per contact. Attribute keys can include only alphanumeric, dash, and underscore characters.</p>
    #[serde(rename = "Attributes")]
    #[serde(skip_serializing_if = "Option::is_none")]
    pub attributes: Option<::std::collections::HashMap<String, String>>,
    /// <p>A unique, case-sensitive identifier that you provide to ensure the idempotency of the request. The token is valid for 7 days after creation. If a contact is already started, the contact ID is returned. If the contact is disconnected, a new contact is started.</p>
    #[serde(rename = "ClientToken")]
    #[serde(skip_serializing_if = "Option::is_none")]
    pub client_token: Option<String>,
    /// <p>The identifier of the contact flow for the outbound call.</p>
    #[serde(rename = "ContactFlowId")]
    pub contact_flow_id: String,
    /// <p>The phone number of the customer, in E.164 format.</p>
    #[serde(rename = "DestinationPhoneNumber")]
    pub destination_phone_number: String,
    /// <p>The identifier of the Amazon Connect instance.</p>
    #[serde(rename = "InstanceId")]
    pub instance_id: String,
    /// <p>The queue for the call. If you specify a queue, the phone displayed for caller ID is the phone number specified in the queue. If you do not specify a queue, the queue defined in the contact flow is used. If you do not specify a queue, you must specify a source phone number.</p>
    #[serde(rename = "QueueId")]
    #[serde(skip_serializing_if = "Option::is_none")]
    pub queue_id: Option<String>,
    /// <p>The phone number associated with the Amazon Connect instance, in E.164 format. If you do not specify a source phone number, you must specify a queue.</p>
    #[serde(rename = "SourcePhoneNumber")]
    #[serde(skip_serializing_if = "Option::is_none")]
    pub source_phone_number: Option<String>,
}

#[derive(Default, Debug, Clone, PartialEq, Deserialize)]
#[cfg_attr(any(test, feature = "serialize_structs"), derive(Serialize))]
pub struct StartOutboundVoiceContactResponse {
    /// <p>The identifier of this contact within the Amazon Connect instance.</p>
    #[serde(rename = "ContactId")]
    #[serde(skip_serializing_if = "Option::is_none")]
    pub contact_id: Option<String>,
}

#[derive(Default, Debug, Clone, PartialEq, Serialize)]
#[cfg_attr(feature = "deserialize_structs", derive(Deserialize))]
pub struct StopContactRequest {
    /// <p>The ID of the contact.</p>
    #[serde(rename = "ContactId")]
    pub contact_id: String,
    /// <p>The identifier of the Amazon Connect instance.</p>
    #[serde(rename = "InstanceId")]
    pub instance_id: String,
}

#[derive(Default, Debug, Clone, PartialEq, Deserialize)]
#[cfg_attr(any(test, feature = "serialize_structs"), derive(Serialize))]
pub struct StopContactResponse {}

#[derive(Default, Debug, Clone, PartialEq, Serialize)]
pub struct TagResourceRequest {
    /// <p>The Amazon Resource Name (ARN) of the resource.</p>
    #[serde(rename = "resourceArn")]
    pub resource_arn: String,
    /// <p>One or more tags. For example, { "tags": {"key1":"value1", "key2":"value2"} }.</p>
    #[serde(rename = "tags")]
    pub tags: ::std::collections::HashMap<String, String>,
}

/// <p>Contains information about the threshold for service level metrics.</p>
#[derive(Default, Debug, Clone, PartialEq, Serialize, Deserialize)]
pub struct Threshold {
    /// <p>The type of comparison. Only "less than" (LT) comparisons are supported.</p>
    #[serde(rename = "Comparison")]
    #[serde(skip_serializing_if = "Option::is_none")]
    pub comparison: Option<String>,
    /// <p>The threshold value to compare.</p>
    #[serde(rename = "ThresholdValue")]
    #[serde(skip_serializing_if = "Option::is_none")]
    pub threshold_value: Option<f64>,
}

#[derive(Default, Debug, Clone, PartialEq, Serialize)]
<<<<<<< HEAD
#[cfg_attr(feature = "deserialize_structs", derive(Deserialize))]
=======
pub struct UntagResourceRequest {
    /// <p>The Amazon Resource Name (ARN) of the resource.</p>
    #[serde(rename = "resourceArn")]
    pub resource_arn: String,
    /// <p>The tag keys.</p>
    #[serde(rename = "tagKeys")]
    pub tag_keys: Vec<String>,
}

#[derive(Default, Debug, Clone, PartialEq, Serialize)]
>>>>>>> 36d57c13
pub struct UpdateContactAttributesRequest {
    /// <p>The Amazon Connect attributes. These attributes can be accessed in contact flows just like any other contact attributes.</p> <p>You can have up to 32,768 UTF-8 bytes across all attributes for a contact. Attribute keys can include only alphanumeric, dash, and underscore characters.</p>
    #[serde(rename = "Attributes")]
    pub attributes: ::std::collections::HashMap<String, String>,
    /// <p>The identifier of the contact. This is the identifier of the contact associated with the first interaction with the contact center.</p>
    #[serde(rename = "InitialContactId")]
    pub initial_contact_id: String,
    /// <p>The identifier of the Amazon Connect instance.</p>
    #[serde(rename = "InstanceId")]
    pub instance_id: String,
}

#[derive(Default, Debug, Clone, PartialEq, Deserialize)]
#[cfg_attr(any(test, feature = "serialize_structs"), derive(Serialize))]
pub struct UpdateContactAttributesResponse {}

#[derive(Default, Debug, Clone, PartialEq, Serialize)]
#[cfg_attr(feature = "deserialize_structs", derive(Deserialize))]
pub struct UpdateUserHierarchyRequest {
    /// <p>The identifier of the hierarchy group.</p>
    #[serde(rename = "HierarchyGroupId")]
    #[serde(skip_serializing_if = "Option::is_none")]
    pub hierarchy_group_id: Option<String>,
    /// <p>The identifier of the Amazon Connect instance.</p>
    #[serde(rename = "InstanceId")]
    pub instance_id: String,
    /// <p>The identifier of the user account.</p>
    #[serde(rename = "UserId")]
    pub user_id: String,
}

#[derive(Default, Debug, Clone, PartialEq, Serialize)]
#[cfg_attr(feature = "deserialize_structs", derive(Deserialize))]
pub struct UpdateUserIdentityInfoRequest {
    /// <p>The identity information for the user.</p>
    #[serde(rename = "IdentityInfo")]
    pub identity_info: UserIdentityInfo,
    /// <p>The identifier of the Amazon Connect instance.</p>
    #[serde(rename = "InstanceId")]
    pub instance_id: String,
    /// <p>The identifier of the user account.</p>
    #[serde(rename = "UserId")]
    pub user_id: String,
}

#[derive(Default, Debug, Clone, PartialEq, Serialize)]
#[cfg_attr(feature = "deserialize_structs", derive(Deserialize))]
pub struct UpdateUserPhoneConfigRequest {
    /// <p>The identifier of the Amazon Connect instance.</p>
    #[serde(rename = "InstanceId")]
    pub instance_id: String,
    /// <p>Information about phone configuration settings for the user.</p>
    #[serde(rename = "PhoneConfig")]
    pub phone_config: UserPhoneConfig,
    /// <p>The identifier of the user account.</p>
    #[serde(rename = "UserId")]
    pub user_id: String,
}

#[derive(Default, Debug, Clone, PartialEq, Serialize)]
#[cfg_attr(feature = "deserialize_structs", derive(Deserialize))]
pub struct UpdateUserRoutingProfileRequest {
    /// <p>The identifier of the Amazon Connect instance.</p>
    #[serde(rename = "InstanceId")]
    pub instance_id: String,
    /// <p>The identifier of the routing profile for the user.</p>
    #[serde(rename = "RoutingProfileId")]
    pub routing_profile_id: String,
    /// <p>The identifier of the user account.</p>
    #[serde(rename = "UserId")]
    pub user_id: String,
}

#[derive(Default, Debug, Clone, PartialEq, Serialize)]
#[cfg_attr(feature = "deserialize_structs", derive(Deserialize))]
pub struct UpdateUserSecurityProfilesRequest {
    /// <p>The identifier of the Amazon Connect instance.</p>
    #[serde(rename = "InstanceId")]
    pub instance_id: String,
    /// <p>The identifiers of the security profiles for the user.</p>
    #[serde(rename = "SecurityProfileIds")]
    pub security_profile_ids: Vec<String>,
    /// <p>The identifier of the user account.</p>
    #[serde(rename = "UserId")]
    pub user_id: String,
}

/// <p>Contains information about a user account for a Amazon Connect instance.</p>
#[derive(Default, Debug, Clone, PartialEq, Deserialize)]
#[cfg_attr(any(test, feature = "serialize_structs"), derive(Serialize))]
pub struct User {
    /// <p>The Amazon Resource Name (ARN) of the user account.</p>
    #[serde(rename = "Arn")]
    #[serde(skip_serializing_if = "Option::is_none")]
    pub arn: Option<String>,
    /// <p>The identifier of the user account in the directory used for identity management.</p>
    #[serde(rename = "DirectoryUserId")]
    #[serde(skip_serializing_if = "Option::is_none")]
    pub directory_user_id: Option<String>,
    /// <p>The identifier of the hierarchy group for the user.</p>
    #[serde(rename = "HierarchyGroupId")]
    #[serde(skip_serializing_if = "Option::is_none")]
    pub hierarchy_group_id: Option<String>,
    /// <p>The identifier of the user account.</p>
    #[serde(rename = "Id")]
    #[serde(skip_serializing_if = "Option::is_none")]
    pub id: Option<String>,
    /// <p>Information about the user identity.</p>
    #[serde(rename = "IdentityInfo")]
    #[serde(skip_serializing_if = "Option::is_none")]
    pub identity_info: Option<UserIdentityInfo>,
    /// <p>Information about the phone configuration for the user.</p>
    #[serde(rename = "PhoneConfig")]
    #[serde(skip_serializing_if = "Option::is_none")]
    pub phone_config: Option<UserPhoneConfig>,
    /// <p>The identifier of the routing profile for the user.</p>
    #[serde(rename = "RoutingProfileId")]
    #[serde(skip_serializing_if = "Option::is_none")]
    pub routing_profile_id: Option<String>,
    /// <p>The identifiers of the security profiles for the user.</p>
    #[serde(rename = "SecurityProfileIds")]
    #[serde(skip_serializing_if = "Option::is_none")]
    pub security_profile_ids: Option<Vec<String>>,
    /// <p>The tags.</p>
    #[serde(rename = "Tags")]
    #[serde(skip_serializing_if = "Option::is_none")]
    pub tags: Option<::std::collections::HashMap<String, String>>,
    /// <p>The user name assigned to the user account.</p>
    #[serde(rename = "Username")]
    #[serde(skip_serializing_if = "Option::is_none")]
    pub username: Option<String>,
}

/// <p>Contains information about the identity of a user.</p>
#[derive(Default, Debug, Clone, PartialEq, Serialize, Deserialize)]
pub struct UserIdentityInfo {
    /// <p>The email address. If you are using SAML for identity management and include this parameter, an error is returned.</p>
    #[serde(rename = "Email")]
    #[serde(skip_serializing_if = "Option::is_none")]
    pub email: Option<String>,
    /// <p>The first name. This is required if you are using Amazon Connect or SAML for identity management.</p>
    #[serde(rename = "FirstName")]
    #[serde(skip_serializing_if = "Option::is_none")]
    pub first_name: Option<String>,
    /// <p>The last name. This is required if you are using Amazon Connect or SAML for identity management.</p>
    #[serde(rename = "LastName")]
    #[serde(skip_serializing_if = "Option::is_none")]
    pub last_name: Option<String>,
}

/// <p>Contains information about the phone configuration settings for a user.</p>
#[derive(Default, Debug, Clone, PartialEq, Serialize, Deserialize)]
pub struct UserPhoneConfig {
    /// <p>The After Call Work (ACW) timeout setting, in seconds.</p>
    #[serde(rename = "AfterContactWorkTimeLimit")]
    #[serde(skip_serializing_if = "Option::is_none")]
    pub after_contact_work_time_limit: Option<i64>,
    /// <p>The Auto accept setting.</p>
    #[serde(rename = "AutoAccept")]
    #[serde(skip_serializing_if = "Option::is_none")]
    pub auto_accept: Option<bool>,
    /// <p>The phone number for the user's desk phone.</p>
    #[serde(rename = "DeskPhoneNumber")]
    #[serde(skip_serializing_if = "Option::is_none")]
    pub desk_phone_number: Option<String>,
    /// <p>The phone type.</p>
    #[serde(rename = "PhoneType")]
    pub phone_type: String,
}

/// <p>Contains summary information about a user.</p>
#[derive(Default, Debug, Clone, PartialEq, Deserialize)]
#[cfg_attr(any(test, feature = "serialize_structs"), derive(Serialize))]
pub struct UserSummary {
    /// <p>The Amazon Resource Name (ARN) of the user account.</p>
    #[serde(rename = "Arn")]
    #[serde(skip_serializing_if = "Option::is_none")]
    pub arn: Option<String>,
    /// <p>The identifier of the user account.</p>
    #[serde(rename = "Id")]
    #[serde(skip_serializing_if = "Option::is_none")]
    pub id: Option<String>,
    /// <p>The Amazon Connect user name of the user account.</p>
    #[serde(rename = "Username")]
    #[serde(skip_serializing_if = "Option::is_none")]
    pub username: Option<String>,
}

/// Errors returned by CreateUser
#[derive(Debug, PartialEq)]
pub enum CreateUserError {
    /// <p>A resource with the specified name already exists.</p>
    DuplicateResource(String),
    /// <p>Request processing failed due to an error or failure with the service.</p>
    InternalService(String),
    /// <p>One or more of the specified parameters are not valid.</p>
    InvalidParameter(String),
    /// <p>The request is not valid.</p>
    InvalidRequest(String),
    /// <p>The allowed limit for the resource has been exceeded.</p>
    LimitExceeded(String),
    /// <p>The specified resource was not found.</p>
    ResourceNotFound(String),
    /// <p>The throttling limit has been exceeded.</p>
    Throttling(String),
}

impl CreateUserError {
    pub fn from_response(res: BufferedHttpResponse) -> RusotoError<CreateUserError> {
        if let Some(err) = proto::json::Error::parse_rest(&res) {
            match err.typ.as_str() {
                "DuplicateResourceException" => {
                    return RusotoError::Service(CreateUserError::DuplicateResource(err.msg))
                }
                "InternalServiceException" => {
                    return RusotoError::Service(CreateUserError::InternalService(err.msg))
                }
                "InvalidParameterException" => {
                    return RusotoError::Service(CreateUserError::InvalidParameter(err.msg))
                }
                "InvalidRequestException" => {
                    return RusotoError::Service(CreateUserError::InvalidRequest(err.msg))
                }
                "LimitExceededException" => {
                    return RusotoError::Service(CreateUserError::LimitExceeded(err.msg))
                }
                "ResourceNotFoundException" => {
                    return RusotoError::Service(CreateUserError::ResourceNotFound(err.msg))
                }
                "ThrottlingException" => {
                    return RusotoError::Service(CreateUserError::Throttling(err.msg))
                }
                "ValidationException" => return RusotoError::Validation(err.msg),
                _ => {}
            }
        }
        return RusotoError::Unknown(res);
    }
}
impl fmt::Display for CreateUserError {
    fn fmt(&self, f: &mut fmt::Formatter) -> fmt::Result {
        match *self {
            CreateUserError::DuplicateResource(ref cause) => write!(f, "{}", cause),
            CreateUserError::InternalService(ref cause) => write!(f, "{}", cause),
            CreateUserError::InvalidParameter(ref cause) => write!(f, "{}", cause),
            CreateUserError::InvalidRequest(ref cause) => write!(f, "{}", cause),
            CreateUserError::LimitExceeded(ref cause) => write!(f, "{}", cause),
            CreateUserError::ResourceNotFound(ref cause) => write!(f, "{}", cause),
            CreateUserError::Throttling(ref cause) => write!(f, "{}", cause),
        }
    }
}
impl Error for CreateUserError {}
/// Errors returned by DeleteUser
#[derive(Debug, PartialEq)]
pub enum DeleteUserError {
    /// <p>Request processing failed due to an error or failure with the service.</p>
    InternalService(String),
    /// <p>One or more of the specified parameters are not valid.</p>
    InvalidParameter(String),
    /// <p>The request is not valid.</p>
    InvalidRequest(String),
    /// <p>The specified resource was not found.</p>
    ResourceNotFound(String),
    /// <p>The throttling limit has been exceeded.</p>
    Throttling(String),
}

impl DeleteUserError {
    pub fn from_response(res: BufferedHttpResponse) -> RusotoError<DeleteUserError> {
        if let Some(err) = proto::json::Error::parse_rest(&res) {
            match err.typ.as_str() {
                "InternalServiceException" => {
                    return RusotoError::Service(DeleteUserError::InternalService(err.msg))
                }
                "InvalidParameterException" => {
                    return RusotoError::Service(DeleteUserError::InvalidParameter(err.msg))
                }
                "InvalidRequestException" => {
                    return RusotoError::Service(DeleteUserError::InvalidRequest(err.msg))
                }
                "ResourceNotFoundException" => {
                    return RusotoError::Service(DeleteUserError::ResourceNotFound(err.msg))
                }
                "ThrottlingException" => {
                    return RusotoError::Service(DeleteUserError::Throttling(err.msg))
                }
                "ValidationException" => return RusotoError::Validation(err.msg),
                _ => {}
            }
        }
        return RusotoError::Unknown(res);
    }
}
impl fmt::Display for DeleteUserError {
    fn fmt(&self, f: &mut fmt::Formatter) -> fmt::Result {
        match *self {
            DeleteUserError::InternalService(ref cause) => write!(f, "{}", cause),
            DeleteUserError::InvalidParameter(ref cause) => write!(f, "{}", cause),
            DeleteUserError::InvalidRequest(ref cause) => write!(f, "{}", cause),
            DeleteUserError::ResourceNotFound(ref cause) => write!(f, "{}", cause),
            DeleteUserError::Throttling(ref cause) => write!(f, "{}", cause),
        }
    }
}
impl Error for DeleteUserError {}
/// Errors returned by DescribeUser
#[derive(Debug, PartialEq)]
pub enum DescribeUserError {
    /// <p>Request processing failed due to an error or failure with the service.</p>
    InternalService(String),
    /// <p>One or more of the specified parameters are not valid.</p>
    InvalidParameter(String),
    /// <p>The request is not valid.</p>
    InvalidRequest(String),
    /// <p>The specified resource was not found.</p>
    ResourceNotFound(String),
    /// <p>The throttling limit has been exceeded.</p>
    Throttling(String),
}

impl DescribeUserError {
    pub fn from_response(res: BufferedHttpResponse) -> RusotoError<DescribeUserError> {
        if let Some(err) = proto::json::Error::parse_rest(&res) {
            match err.typ.as_str() {
                "InternalServiceException" => {
                    return RusotoError::Service(DescribeUserError::InternalService(err.msg))
                }
                "InvalidParameterException" => {
                    return RusotoError::Service(DescribeUserError::InvalidParameter(err.msg))
                }
                "InvalidRequestException" => {
                    return RusotoError::Service(DescribeUserError::InvalidRequest(err.msg))
                }
                "ResourceNotFoundException" => {
                    return RusotoError::Service(DescribeUserError::ResourceNotFound(err.msg))
                }
                "ThrottlingException" => {
                    return RusotoError::Service(DescribeUserError::Throttling(err.msg))
                }
                "ValidationException" => return RusotoError::Validation(err.msg),
                _ => {}
            }
        }
        return RusotoError::Unknown(res);
    }
}
impl fmt::Display for DescribeUserError {
    fn fmt(&self, f: &mut fmt::Formatter) -> fmt::Result {
        match *self {
            DescribeUserError::InternalService(ref cause) => write!(f, "{}", cause),
            DescribeUserError::InvalidParameter(ref cause) => write!(f, "{}", cause),
            DescribeUserError::InvalidRequest(ref cause) => write!(f, "{}", cause),
            DescribeUserError::ResourceNotFound(ref cause) => write!(f, "{}", cause),
            DescribeUserError::Throttling(ref cause) => write!(f, "{}", cause),
        }
    }
}
impl Error for DescribeUserError {}
/// Errors returned by DescribeUserHierarchyGroup
#[derive(Debug, PartialEq)]
pub enum DescribeUserHierarchyGroupError {
    /// <p>Request processing failed due to an error or failure with the service.</p>
    InternalService(String),
    /// <p>One or more of the specified parameters are not valid.</p>
    InvalidParameter(String),
    /// <p>The request is not valid.</p>
    InvalidRequest(String),
    /// <p>The specified resource was not found.</p>
    ResourceNotFound(String),
    /// <p>The throttling limit has been exceeded.</p>
    Throttling(String),
}

impl DescribeUserHierarchyGroupError {
    pub fn from_response(
        res: BufferedHttpResponse,
    ) -> RusotoError<DescribeUserHierarchyGroupError> {
        if let Some(err) = proto::json::Error::parse_rest(&res) {
            match err.typ.as_str() {
                "InternalServiceException" => {
                    return RusotoError::Service(DescribeUserHierarchyGroupError::InternalService(
                        err.msg,
                    ))
                }
                "InvalidParameterException" => {
                    return RusotoError::Service(DescribeUserHierarchyGroupError::InvalidParameter(
                        err.msg,
                    ))
                }
                "InvalidRequestException" => {
                    return RusotoError::Service(DescribeUserHierarchyGroupError::InvalidRequest(
                        err.msg,
                    ))
                }
                "ResourceNotFoundException" => {
                    return RusotoError::Service(DescribeUserHierarchyGroupError::ResourceNotFound(
                        err.msg,
                    ))
                }
                "ThrottlingException" => {
                    return RusotoError::Service(DescribeUserHierarchyGroupError::Throttling(
                        err.msg,
                    ))
                }
                "ValidationException" => return RusotoError::Validation(err.msg),
                _ => {}
            }
        }
        return RusotoError::Unknown(res);
    }
}
impl fmt::Display for DescribeUserHierarchyGroupError {
    fn fmt(&self, f: &mut fmt::Formatter) -> fmt::Result {
        match *self {
            DescribeUserHierarchyGroupError::InternalService(ref cause) => write!(f, "{}", cause),
            DescribeUserHierarchyGroupError::InvalidParameter(ref cause) => write!(f, "{}", cause),
            DescribeUserHierarchyGroupError::InvalidRequest(ref cause) => write!(f, "{}", cause),
            DescribeUserHierarchyGroupError::ResourceNotFound(ref cause) => write!(f, "{}", cause),
            DescribeUserHierarchyGroupError::Throttling(ref cause) => write!(f, "{}", cause),
        }
    }
}
impl Error for DescribeUserHierarchyGroupError {}
/// Errors returned by DescribeUserHierarchyStructure
#[derive(Debug, PartialEq)]
pub enum DescribeUserHierarchyStructureError {
    /// <p>Request processing failed due to an error or failure with the service.</p>
    InternalService(String),
    /// <p>One or more of the specified parameters are not valid.</p>
    InvalidParameter(String),
    /// <p>The request is not valid.</p>
    InvalidRequest(String),
    /// <p>The specified resource was not found.</p>
    ResourceNotFound(String),
    /// <p>The throttling limit has been exceeded.</p>
    Throttling(String),
}

impl DescribeUserHierarchyStructureError {
    pub fn from_response(
        res: BufferedHttpResponse,
    ) -> RusotoError<DescribeUserHierarchyStructureError> {
        if let Some(err) = proto::json::Error::parse_rest(&res) {
            match err.typ.as_str() {
                "InternalServiceException" => {
                    return RusotoError::Service(
                        DescribeUserHierarchyStructureError::InternalService(err.msg),
                    )
                }
                "InvalidParameterException" => {
                    return RusotoError::Service(
                        DescribeUserHierarchyStructureError::InvalidParameter(err.msg),
                    )
                }
                "InvalidRequestException" => {
                    return RusotoError::Service(
                        DescribeUserHierarchyStructureError::InvalidRequest(err.msg),
                    )
                }
                "ResourceNotFoundException" => {
                    return RusotoError::Service(
                        DescribeUserHierarchyStructureError::ResourceNotFound(err.msg),
                    )
                }
                "ThrottlingException" => {
                    return RusotoError::Service(DescribeUserHierarchyStructureError::Throttling(
                        err.msg,
                    ))
                }
                "ValidationException" => return RusotoError::Validation(err.msg),
                _ => {}
            }
        }
        return RusotoError::Unknown(res);
    }
}
impl fmt::Display for DescribeUserHierarchyStructureError {
    fn fmt(&self, f: &mut fmt::Formatter) -> fmt::Result {
        match *self {
            DescribeUserHierarchyStructureError::InternalService(ref cause) => {
                write!(f, "{}", cause)
            }
            DescribeUserHierarchyStructureError::InvalidParameter(ref cause) => {
                write!(f, "{}", cause)
            }
            DescribeUserHierarchyStructureError::InvalidRequest(ref cause) => {
                write!(f, "{}", cause)
            }
            DescribeUserHierarchyStructureError::ResourceNotFound(ref cause) => {
                write!(f, "{}", cause)
            }
            DescribeUserHierarchyStructureError::Throttling(ref cause) => write!(f, "{}", cause),
        }
    }
}
impl Error for DescribeUserHierarchyStructureError {}
/// Errors returned by GetContactAttributes
#[derive(Debug, PartialEq)]
pub enum GetContactAttributesError {
    /// <p>Request processing failed due to an error or failure with the service.</p>
    InternalService(String),
    /// <p>The request is not valid.</p>
    InvalidRequest(String),
    /// <p>The specified resource was not found.</p>
    ResourceNotFound(String),
}

impl GetContactAttributesError {
    pub fn from_response(res: BufferedHttpResponse) -> RusotoError<GetContactAttributesError> {
        if let Some(err) = proto::json::Error::parse_rest(&res) {
            match err.typ.as_str() {
                "InternalServiceException" => {
                    return RusotoError::Service(GetContactAttributesError::InternalService(
                        err.msg,
                    ))
                }
                "InvalidRequestException" => {
                    return RusotoError::Service(GetContactAttributesError::InvalidRequest(err.msg))
                }
                "ResourceNotFoundException" => {
                    return RusotoError::Service(GetContactAttributesError::ResourceNotFound(
                        err.msg,
                    ))
                }
                "ValidationException" => return RusotoError::Validation(err.msg),
                _ => {}
            }
        }
        return RusotoError::Unknown(res);
    }
}
impl fmt::Display for GetContactAttributesError {
    fn fmt(&self, f: &mut fmt::Formatter) -> fmt::Result {
        match *self {
            GetContactAttributesError::InternalService(ref cause) => write!(f, "{}", cause),
            GetContactAttributesError::InvalidRequest(ref cause) => write!(f, "{}", cause),
            GetContactAttributesError::ResourceNotFound(ref cause) => write!(f, "{}", cause),
        }
    }
}
impl Error for GetContactAttributesError {}
/// Errors returned by GetCurrentMetricData
#[derive(Debug, PartialEq)]
pub enum GetCurrentMetricDataError {
    /// <p>Request processing failed due to an error or failure with the service.</p>
    InternalService(String),
    /// <p>One or more of the specified parameters are not valid.</p>
    InvalidParameter(String),
    /// <p>The request is not valid.</p>
    InvalidRequest(String),
    /// <p>The specified resource was not found.</p>
    ResourceNotFound(String),
    /// <p>The throttling limit has been exceeded.</p>
    Throttling(String),
}

impl GetCurrentMetricDataError {
    pub fn from_response(res: BufferedHttpResponse) -> RusotoError<GetCurrentMetricDataError> {
        if let Some(err) = proto::json::Error::parse_rest(&res) {
            match err.typ.as_str() {
                "InternalServiceException" => {
                    return RusotoError::Service(GetCurrentMetricDataError::InternalService(
                        err.msg,
                    ))
                }
                "InvalidParameterException" => {
                    return RusotoError::Service(GetCurrentMetricDataError::InvalidParameter(
                        err.msg,
                    ))
                }
                "InvalidRequestException" => {
                    return RusotoError::Service(GetCurrentMetricDataError::InvalidRequest(err.msg))
                }
                "ResourceNotFoundException" => {
                    return RusotoError::Service(GetCurrentMetricDataError::ResourceNotFound(
                        err.msg,
                    ))
                }
                "ThrottlingException" => {
                    return RusotoError::Service(GetCurrentMetricDataError::Throttling(err.msg))
                }
                "ValidationException" => return RusotoError::Validation(err.msg),
                _ => {}
            }
        }
        return RusotoError::Unknown(res);
    }
}
impl fmt::Display for GetCurrentMetricDataError {
    fn fmt(&self, f: &mut fmt::Formatter) -> fmt::Result {
        match *self {
            GetCurrentMetricDataError::InternalService(ref cause) => write!(f, "{}", cause),
            GetCurrentMetricDataError::InvalidParameter(ref cause) => write!(f, "{}", cause),
            GetCurrentMetricDataError::InvalidRequest(ref cause) => write!(f, "{}", cause),
            GetCurrentMetricDataError::ResourceNotFound(ref cause) => write!(f, "{}", cause),
            GetCurrentMetricDataError::Throttling(ref cause) => write!(f, "{}", cause),
        }
    }
}
impl Error for GetCurrentMetricDataError {}
/// Errors returned by GetFederationToken
#[derive(Debug, PartialEq)]
pub enum GetFederationTokenError {
    /// <p>A resource with the specified name already exists.</p>
    DuplicateResource(String),
    /// <p>Request processing failed due to an error or failure with the service.</p>
    InternalService(String),
    /// <p>One or more of the specified parameters are not valid.</p>
    InvalidParameter(String),
    /// <p>The request is not valid.</p>
    InvalidRequest(String),
    /// <p>The specified resource was not found.</p>
    ResourceNotFound(String),
    /// <p>No user with the specified credentials was found in the Amazon Connect instance.</p>
    UserNotFound(String),
}

impl GetFederationTokenError {
    pub fn from_response(res: BufferedHttpResponse) -> RusotoError<GetFederationTokenError> {
        if let Some(err) = proto::json::Error::parse_rest(&res) {
            match err.typ.as_str() {
                "DuplicateResourceException" => {
                    return RusotoError::Service(GetFederationTokenError::DuplicateResource(
                        err.msg,
                    ))
                }
                "InternalServiceException" => {
                    return RusotoError::Service(GetFederationTokenError::InternalService(err.msg))
                }
                "InvalidParameterException" => {
                    return RusotoError::Service(GetFederationTokenError::InvalidParameter(err.msg))
                }
                "InvalidRequestException" => {
                    return RusotoError::Service(GetFederationTokenError::InvalidRequest(err.msg))
                }
                "ResourceNotFoundException" => {
                    return RusotoError::Service(GetFederationTokenError::ResourceNotFound(err.msg))
                }
                "UserNotFoundException" => {
                    return RusotoError::Service(GetFederationTokenError::UserNotFound(err.msg))
                }
                "ValidationException" => return RusotoError::Validation(err.msg),
                _ => {}
            }
        }
        return RusotoError::Unknown(res);
    }
}
impl fmt::Display for GetFederationTokenError {
    fn fmt(&self, f: &mut fmt::Formatter) -> fmt::Result {
        match *self {
            GetFederationTokenError::DuplicateResource(ref cause) => write!(f, "{}", cause),
            GetFederationTokenError::InternalService(ref cause) => write!(f, "{}", cause),
            GetFederationTokenError::InvalidParameter(ref cause) => write!(f, "{}", cause),
            GetFederationTokenError::InvalidRequest(ref cause) => write!(f, "{}", cause),
            GetFederationTokenError::ResourceNotFound(ref cause) => write!(f, "{}", cause),
            GetFederationTokenError::UserNotFound(ref cause) => write!(f, "{}", cause),
        }
    }
}
impl Error for GetFederationTokenError {}
/// Errors returned by GetMetricData
#[derive(Debug, PartialEq)]
pub enum GetMetricDataError {
    /// <p>Request processing failed due to an error or failure with the service.</p>
    InternalService(String),
    /// <p>One or more of the specified parameters are not valid.</p>
    InvalidParameter(String),
    /// <p>The request is not valid.</p>
    InvalidRequest(String),
    /// <p>The specified resource was not found.</p>
    ResourceNotFound(String),
    /// <p>The throttling limit has been exceeded.</p>
    Throttling(String),
}

impl GetMetricDataError {
    pub fn from_response(res: BufferedHttpResponse) -> RusotoError<GetMetricDataError> {
        if let Some(err) = proto::json::Error::parse_rest(&res) {
            match err.typ.as_str() {
                "InternalServiceException" => {
                    return RusotoError::Service(GetMetricDataError::InternalService(err.msg))
                }
                "InvalidParameterException" => {
                    return RusotoError::Service(GetMetricDataError::InvalidParameter(err.msg))
                }
                "InvalidRequestException" => {
                    return RusotoError::Service(GetMetricDataError::InvalidRequest(err.msg))
                }
                "ResourceNotFoundException" => {
                    return RusotoError::Service(GetMetricDataError::ResourceNotFound(err.msg))
                }
                "ThrottlingException" => {
                    return RusotoError::Service(GetMetricDataError::Throttling(err.msg))
                }
                "ValidationException" => return RusotoError::Validation(err.msg),
                _ => {}
            }
        }
        return RusotoError::Unknown(res);
    }
}
impl fmt::Display for GetMetricDataError {
    fn fmt(&self, f: &mut fmt::Formatter) -> fmt::Result {
        match *self {
            GetMetricDataError::InternalService(ref cause) => write!(f, "{}", cause),
            GetMetricDataError::InvalidParameter(ref cause) => write!(f, "{}", cause),
            GetMetricDataError::InvalidRequest(ref cause) => write!(f, "{}", cause),
            GetMetricDataError::ResourceNotFound(ref cause) => write!(f, "{}", cause),
            GetMetricDataError::Throttling(ref cause) => write!(f, "{}", cause),
        }
    }
}
impl Error for GetMetricDataError {}
/// Errors returned by ListContactFlows
#[derive(Debug, PartialEq)]
pub enum ListContactFlowsError {
    /// <p>Request processing failed due to an error or failure with the service.</p>
    InternalService(String),
    /// <p>One or more of the specified parameters are not valid.</p>
    InvalidParameter(String),
    /// <p>The request is not valid.</p>
    InvalidRequest(String),
    /// <p>The specified resource was not found.</p>
    ResourceNotFound(String),
    /// <p>The throttling limit has been exceeded.</p>
    Throttling(String),
}

impl ListContactFlowsError {
    pub fn from_response(res: BufferedHttpResponse) -> RusotoError<ListContactFlowsError> {
        if let Some(err) = proto::json::Error::parse_rest(&res) {
            match err.typ.as_str() {
                "InternalServiceException" => {
                    return RusotoError::Service(ListContactFlowsError::InternalService(err.msg))
                }
                "InvalidParameterException" => {
                    return RusotoError::Service(ListContactFlowsError::InvalidParameter(err.msg))
                }
                "InvalidRequestException" => {
                    return RusotoError::Service(ListContactFlowsError::InvalidRequest(err.msg))
                }
                "ResourceNotFoundException" => {
                    return RusotoError::Service(ListContactFlowsError::ResourceNotFound(err.msg))
                }
                "ThrottlingException" => {
                    return RusotoError::Service(ListContactFlowsError::Throttling(err.msg))
                }
                "ValidationException" => return RusotoError::Validation(err.msg),
                _ => {}
            }
        }
        return RusotoError::Unknown(res);
    }
}
impl fmt::Display for ListContactFlowsError {
    fn fmt(&self, f: &mut fmt::Formatter) -> fmt::Result {
        match *self {
            ListContactFlowsError::InternalService(ref cause) => write!(f, "{}", cause),
            ListContactFlowsError::InvalidParameter(ref cause) => write!(f, "{}", cause),
            ListContactFlowsError::InvalidRequest(ref cause) => write!(f, "{}", cause),
            ListContactFlowsError::ResourceNotFound(ref cause) => write!(f, "{}", cause),
            ListContactFlowsError::Throttling(ref cause) => write!(f, "{}", cause),
        }
    }
}
impl Error for ListContactFlowsError {}
/// Errors returned by ListHoursOfOperations
#[derive(Debug, PartialEq)]
pub enum ListHoursOfOperationsError {
    /// <p>Request processing failed due to an error or failure with the service.</p>
    InternalService(String),
    /// <p>One or more of the specified parameters are not valid.</p>
    InvalidParameter(String),
    /// <p>The request is not valid.</p>
    InvalidRequest(String),
    /// <p>The specified resource was not found.</p>
    ResourceNotFound(String),
    /// <p>The throttling limit has been exceeded.</p>
    Throttling(String),
}

impl ListHoursOfOperationsError {
    pub fn from_response(res: BufferedHttpResponse) -> RusotoError<ListHoursOfOperationsError> {
        if let Some(err) = proto::json::Error::parse_rest(&res) {
            match err.typ.as_str() {
                "InternalServiceException" => {
                    return RusotoError::Service(ListHoursOfOperationsError::InternalService(
                        err.msg,
                    ))
                }
                "InvalidParameterException" => {
                    return RusotoError::Service(ListHoursOfOperationsError::InvalidParameter(
                        err.msg,
                    ))
                }
                "InvalidRequestException" => {
                    return RusotoError::Service(ListHoursOfOperationsError::InvalidRequest(
                        err.msg,
                    ))
                }
                "ResourceNotFoundException" => {
                    return RusotoError::Service(ListHoursOfOperationsError::ResourceNotFound(
                        err.msg,
                    ))
                }
                "ThrottlingException" => {
                    return RusotoError::Service(ListHoursOfOperationsError::Throttling(err.msg))
                }
                "ValidationException" => return RusotoError::Validation(err.msg),
                _ => {}
            }
        }
        return RusotoError::Unknown(res);
    }
}
impl fmt::Display for ListHoursOfOperationsError {
    fn fmt(&self, f: &mut fmt::Formatter) -> fmt::Result {
        match *self {
            ListHoursOfOperationsError::InternalService(ref cause) => write!(f, "{}", cause),
            ListHoursOfOperationsError::InvalidParameter(ref cause) => write!(f, "{}", cause),
            ListHoursOfOperationsError::InvalidRequest(ref cause) => write!(f, "{}", cause),
            ListHoursOfOperationsError::ResourceNotFound(ref cause) => write!(f, "{}", cause),
            ListHoursOfOperationsError::Throttling(ref cause) => write!(f, "{}", cause),
        }
    }
}
impl Error for ListHoursOfOperationsError {}
/// Errors returned by ListPhoneNumbers
#[derive(Debug, PartialEq)]
pub enum ListPhoneNumbersError {
    /// <p>Request processing failed due to an error or failure with the service.</p>
    InternalService(String),
    /// <p>One or more of the specified parameters are not valid.</p>
    InvalidParameter(String),
    /// <p>The request is not valid.</p>
    InvalidRequest(String),
    /// <p>The specified resource was not found.</p>
    ResourceNotFound(String),
    /// <p>The throttling limit has been exceeded.</p>
    Throttling(String),
}

impl ListPhoneNumbersError {
    pub fn from_response(res: BufferedHttpResponse) -> RusotoError<ListPhoneNumbersError> {
        if let Some(err) = proto::json::Error::parse_rest(&res) {
            match err.typ.as_str() {
                "InternalServiceException" => {
                    return RusotoError::Service(ListPhoneNumbersError::InternalService(err.msg))
                }
                "InvalidParameterException" => {
                    return RusotoError::Service(ListPhoneNumbersError::InvalidParameter(err.msg))
                }
                "InvalidRequestException" => {
                    return RusotoError::Service(ListPhoneNumbersError::InvalidRequest(err.msg))
                }
                "ResourceNotFoundException" => {
                    return RusotoError::Service(ListPhoneNumbersError::ResourceNotFound(err.msg))
                }
                "ThrottlingException" => {
                    return RusotoError::Service(ListPhoneNumbersError::Throttling(err.msg))
                }
                "ValidationException" => return RusotoError::Validation(err.msg),
                _ => {}
            }
        }
        return RusotoError::Unknown(res);
    }
}
impl fmt::Display for ListPhoneNumbersError {
    fn fmt(&self, f: &mut fmt::Formatter) -> fmt::Result {
        match *self {
            ListPhoneNumbersError::InternalService(ref cause) => write!(f, "{}", cause),
            ListPhoneNumbersError::InvalidParameter(ref cause) => write!(f, "{}", cause),
            ListPhoneNumbersError::InvalidRequest(ref cause) => write!(f, "{}", cause),
            ListPhoneNumbersError::ResourceNotFound(ref cause) => write!(f, "{}", cause),
            ListPhoneNumbersError::Throttling(ref cause) => write!(f, "{}", cause),
        }
    }
}
impl Error for ListPhoneNumbersError {}
/// Errors returned by ListQueues
#[derive(Debug, PartialEq)]
pub enum ListQueuesError {
    /// <p>Request processing failed due to an error or failure with the service.</p>
    InternalService(String),
    /// <p>One or more of the specified parameters are not valid.</p>
    InvalidParameter(String),
    /// <p>The request is not valid.</p>
    InvalidRequest(String),
    /// <p>The specified resource was not found.</p>
    ResourceNotFound(String),
    /// <p>The throttling limit has been exceeded.</p>
    Throttling(String),
}

impl ListQueuesError {
    pub fn from_response(res: BufferedHttpResponse) -> RusotoError<ListQueuesError> {
        if let Some(err) = proto::json::Error::parse_rest(&res) {
            match err.typ.as_str() {
                "InternalServiceException" => {
                    return RusotoError::Service(ListQueuesError::InternalService(err.msg))
                }
                "InvalidParameterException" => {
                    return RusotoError::Service(ListQueuesError::InvalidParameter(err.msg))
                }
                "InvalidRequestException" => {
                    return RusotoError::Service(ListQueuesError::InvalidRequest(err.msg))
                }
                "ResourceNotFoundException" => {
                    return RusotoError::Service(ListQueuesError::ResourceNotFound(err.msg))
                }
                "ThrottlingException" => {
                    return RusotoError::Service(ListQueuesError::Throttling(err.msg))
                }
                "ValidationException" => return RusotoError::Validation(err.msg),
                _ => {}
            }
        }
        return RusotoError::Unknown(res);
    }
}
impl fmt::Display for ListQueuesError {
    fn fmt(&self, f: &mut fmt::Formatter) -> fmt::Result {
        match *self {
            ListQueuesError::InternalService(ref cause) => write!(f, "{}", cause),
            ListQueuesError::InvalidParameter(ref cause) => write!(f, "{}", cause),
            ListQueuesError::InvalidRequest(ref cause) => write!(f, "{}", cause),
            ListQueuesError::ResourceNotFound(ref cause) => write!(f, "{}", cause),
            ListQueuesError::Throttling(ref cause) => write!(f, "{}", cause),
        }
    }
}
impl Error for ListQueuesError {}
/// Errors returned by ListRoutingProfiles
#[derive(Debug, PartialEq)]
pub enum ListRoutingProfilesError {
    /// <p>Request processing failed due to an error or failure with the service.</p>
    InternalService(String),
    /// <p>One or more of the specified parameters are not valid.</p>
    InvalidParameter(String),
    /// <p>The request is not valid.</p>
    InvalidRequest(String),
    /// <p>The specified resource was not found.</p>
    ResourceNotFound(String),
    /// <p>The throttling limit has been exceeded.</p>
    Throttling(String),
}

impl ListRoutingProfilesError {
    pub fn from_response(res: BufferedHttpResponse) -> RusotoError<ListRoutingProfilesError> {
        if let Some(err) = proto::json::Error::parse_rest(&res) {
            match err.typ.as_str() {
                "InternalServiceException" => {
                    return RusotoError::Service(ListRoutingProfilesError::InternalService(err.msg))
                }
                "InvalidParameterException" => {
                    return RusotoError::Service(ListRoutingProfilesError::InvalidParameter(
                        err.msg,
                    ))
                }
                "InvalidRequestException" => {
                    return RusotoError::Service(ListRoutingProfilesError::InvalidRequest(err.msg))
                }
                "ResourceNotFoundException" => {
                    return RusotoError::Service(ListRoutingProfilesError::ResourceNotFound(
                        err.msg,
                    ))
                }
                "ThrottlingException" => {
                    return RusotoError::Service(ListRoutingProfilesError::Throttling(err.msg))
                }
                "ValidationException" => return RusotoError::Validation(err.msg),
                _ => {}
            }
        }
        return RusotoError::Unknown(res);
    }
}
impl fmt::Display for ListRoutingProfilesError {
    fn fmt(&self, f: &mut fmt::Formatter) -> fmt::Result {
        match *self {
            ListRoutingProfilesError::InternalService(ref cause) => write!(f, "{}", cause),
            ListRoutingProfilesError::InvalidParameter(ref cause) => write!(f, "{}", cause),
            ListRoutingProfilesError::InvalidRequest(ref cause) => write!(f, "{}", cause),
            ListRoutingProfilesError::ResourceNotFound(ref cause) => write!(f, "{}", cause),
            ListRoutingProfilesError::Throttling(ref cause) => write!(f, "{}", cause),
        }
    }
}
impl Error for ListRoutingProfilesError {}
/// Errors returned by ListSecurityProfiles
#[derive(Debug, PartialEq)]
pub enum ListSecurityProfilesError {
    /// <p>Request processing failed due to an error or failure with the service.</p>
    InternalService(String),
    /// <p>One or more of the specified parameters are not valid.</p>
    InvalidParameter(String),
    /// <p>The request is not valid.</p>
    InvalidRequest(String),
    /// <p>The specified resource was not found.</p>
    ResourceNotFound(String),
    /// <p>The throttling limit has been exceeded.</p>
    Throttling(String),
}

impl ListSecurityProfilesError {
    pub fn from_response(res: BufferedHttpResponse) -> RusotoError<ListSecurityProfilesError> {
        if let Some(err) = proto::json::Error::parse_rest(&res) {
            match err.typ.as_str() {
                "InternalServiceException" => {
                    return RusotoError::Service(ListSecurityProfilesError::InternalService(
                        err.msg,
                    ))
                }
                "InvalidParameterException" => {
                    return RusotoError::Service(ListSecurityProfilesError::InvalidParameter(
                        err.msg,
                    ))
                }
                "InvalidRequestException" => {
                    return RusotoError::Service(ListSecurityProfilesError::InvalidRequest(err.msg))
                }
                "ResourceNotFoundException" => {
                    return RusotoError::Service(ListSecurityProfilesError::ResourceNotFound(
                        err.msg,
                    ))
                }
                "ThrottlingException" => {
                    return RusotoError::Service(ListSecurityProfilesError::Throttling(err.msg))
                }
                "ValidationException" => return RusotoError::Validation(err.msg),
                _ => {}
            }
        }
        return RusotoError::Unknown(res);
    }
}
impl fmt::Display for ListSecurityProfilesError {
    fn fmt(&self, f: &mut fmt::Formatter) -> fmt::Result {
        match *self {
            ListSecurityProfilesError::InternalService(ref cause) => write!(f, "{}", cause),
            ListSecurityProfilesError::InvalidParameter(ref cause) => write!(f, "{}", cause),
            ListSecurityProfilesError::InvalidRequest(ref cause) => write!(f, "{}", cause),
            ListSecurityProfilesError::ResourceNotFound(ref cause) => write!(f, "{}", cause),
            ListSecurityProfilesError::Throttling(ref cause) => write!(f, "{}", cause),
        }
    }
}
impl Error for ListSecurityProfilesError {}
/// Errors returned by ListTagsForResource
#[derive(Debug, PartialEq)]
pub enum ListTagsForResourceError {
    /// <p>Request processing failed due to an error or failure with the service.</p>
    InternalService(String),
    /// <p>One or more of the specified parameters are not valid.</p>
    InvalidParameter(String),
    /// <p>The request is not valid.</p>
    InvalidRequest(String),
    /// <p>The specified resource was not found.</p>
    ResourceNotFound(String),
    /// <p>The throttling limit has been exceeded.</p>
    Throttling(String),
}

impl ListTagsForResourceError {
    pub fn from_response(res: BufferedHttpResponse) -> RusotoError<ListTagsForResourceError> {
        if let Some(err) = proto::json::Error::parse_rest(&res) {
            match err.typ.as_str() {
                "InternalServiceException" => {
                    return RusotoError::Service(ListTagsForResourceError::InternalService(err.msg))
                }
                "InvalidParameterException" => {
                    return RusotoError::Service(ListTagsForResourceError::InvalidParameter(
                        err.msg,
                    ))
                }
                "InvalidRequestException" => {
                    return RusotoError::Service(ListTagsForResourceError::InvalidRequest(err.msg))
                }
                "ResourceNotFoundException" => {
                    return RusotoError::Service(ListTagsForResourceError::ResourceNotFound(
                        err.msg,
                    ))
                }
                "ThrottlingException" => {
                    return RusotoError::Service(ListTagsForResourceError::Throttling(err.msg))
                }
                "ValidationException" => return RusotoError::Validation(err.msg),
                _ => {}
            }
        }
        return RusotoError::Unknown(res);
    }
}
impl fmt::Display for ListTagsForResourceError {
    fn fmt(&self, f: &mut fmt::Formatter) -> fmt::Result {
        match *self {
            ListTagsForResourceError::InternalService(ref cause) => write!(f, "{}", cause),
            ListTagsForResourceError::InvalidParameter(ref cause) => write!(f, "{}", cause),
            ListTagsForResourceError::InvalidRequest(ref cause) => write!(f, "{}", cause),
            ListTagsForResourceError::ResourceNotFound(ref cause) => write!(f, "{}", cause),
            ListTagsForResourceError::Throttling(ref cause) => write!(f, "{}", cause),
        }
    }
}
impl Error for ListTagsForResourceError {}
/// Errors returned by ListUserHierarchyGroups
#[derive(Debug, PartialEq)]
pub enum ListUserHierarchyGroupsError {
    /// <p>Request processing failed due to an error or failure with the service.</p>
    InternalService(String),
    /// <p>One or more of the specified parameters are not valid.</p>
    InvalidParameter(String),
    /// <p>The request is not valid.</p>
    InvalidRequest(String),
    /// <p>The specified resource was not found.</p>
    ResourceNotFound(String),
    /// <p>The throttling limit has been exceeded.</p>
    Throttling(String),
}

impl ListUserHierarchyGroupsError {
    pub fn from_response(res: BufferedHttpResponse) -> RusotoError<ListUserHierarchyGroupsError> {
        if let Some(err) = proto::json::Error::parse_rest(&res) {
            match err.typ.as_str() {
                "InternalServiceException" => {
                    return RusotoError::Service(ListUserHierarchyGroupsError::InternalService(
                        err.msg,
                    ))
                }
                "InvalidParameterException" => {
                    return RusotoError::Service(ListUserHierarchyGroupsError::InvalidParameter(
                        err.msg,
                    ))
                }
                "InvalidRequestException" => {
                    return RusotoError::Service(ListUserHierarchyGroupsError::InvalidRequest(
                        err.msg,
                    ))
                }
                "ResourceNotFoundException" => {
                    return RusotoError::Service(ListUserHierarchyGroupsError::ResourceNotFound(
                        err.msg,
                    ))
                }
                "ThrottlingException" => {
                    return RusotoError::Service(ListUserHierarchyGroupsError::Throttling(err.msg))
                }
                "ValidationException" => return RusotoError::Validation(err.msg),
                _ => {}
            }
        }
        return RusotoError::Unknown(res);
    }
}
impl fmt::Display for ListUserHierarchyGroupsError {
    fn fmt(&self, f: &mut fmt::Formatter) -> fmt::Result {
        match *self {
            ListUserHierarchyGroupsError::InternalService(ref cause) => write!(f, "{}", cause),
            ListUserHierarchyGroupsError::InvalidParameter(ref cause) => write!(f, "{}", cause),
            ListUserHierarchyGroupsError::InvalidRequest(ref cause) => write!(f, "{}", cause),
            ListUserHierarchyGroupsError::ResourceNotFound(ref cause) => write!(f, "{}", cause),
            ListUserHierarchyGroupsError::Throttling(ref cause) => write!(f, "{}", cause),
        }
    }
}
impl Error for ListUserHierarchyGroupsError {}
/// Errors returned by ListUsers
#[derive(Debug, PartialEq)]
pub enum ListUsersError {
    /// <p>Request processing failed due to an error or failure with the service.</p>
    InternalService(String),
    /// <p>One or more of the specified parameters are not valid.</p>
    InvalidParameter(String),
    /// <p>The request is not valid.</p>
    InvalidRequest(String),
    /// <p>The specified resource was not found.</p>
    ResourceNotFound(String),
    /// <p>The throttling limit has been exceeded.</p>
    Throttling(String),
}

impl ListUsersError {
    pub fn from_response(res: BufferedHttpResponse) -> RusotoError<ListUsersError> {
        if let Some(err) = proto::json::Error::parse_rest(&res) {
            match err.typ.as_str() {
                "InternalServiceException" => {
                    return RusotoError::Service(ListUsersError::InternalService(err.msg))
                }
                "InvalidParameterException" => {
                    return RusotoError::Service(ListUsersError::InvalidParameter(err.msg))
                }
                "InvalidRequestException" => {
                    return RusotoError::Service(ListUsersError::InvalidRequest(err.msg))
                }
                "ResourceNotFoundException" => {
                    return RusotoError::Service(ListUsersError::ResourceNotFound(err.msg))
                }
                "ThrottlingException" => {
                    return RusotoError::Service(ListUsersError::Throttling(err.msg))
                }
                "ValidationException" => return RusotoError::Validation(err.msg),
                _ => {}
            }
        }
        return RusotoError::Unknown(res);
    }
}
impl fmt::Display for ListUsersError {
    fn fmt(&self, f: &mut fmt::Formatter) -> fmt::Result {
        match *self {
            ListUsersError::InternalService(ref cause) => write!(f, "{}", cause),
            ListUsersError::InvalidParameter(ref cause) => write!(f, "{}", cause),
            ListUsersError::InvalidRequest(ref cause) => write!(f, "{}", cause),
            ListUsersError::ResourceNotFound(ref cause) => write!(f, "{}", cause),
            ListUsersError::Throttling(ref cause) => write!(f, "{}", cause),
        }
    }
}
impl Error for ListUsersError {}
/// Errors returned by StartChatContact
#[derive(Debug, PartialEq)]
pub enum StartChatContactError {
    /// <p>Request processing failed due to an error or failure with the service.</p>
    InternalService(String),
    /// <p>One or more of the specified parameters are not valid.</p>
    InvalidParameter(String),
    /// <p>The request is not valid.</p>
    InvalidRequest(String),
    /// <p>The allowed limit for the resource has been exceeded.</p>
    LimitExceeded(String),
    /// <p>The specified resource was not found.</p>
    ResourceNotFound(String),
}

impl StartChatContactError {
    pub fn from_response(res: BufferedHttpResponse) -> RusotoError<StartChatContactError> {
        if let Some(err) = proto::json::Error::parse_rest(&res) {
            match err.typ.as_str() {
                "InternalServiceException" => {
                    return RusotoError::Service(StartChatContactError::InternalService(err.msg))
                }
                "InvalidParameterException" => {
                    return RusotoError::Service(StartChatContactError::InvalidParameter(err.msg))
                }
                "InvalidRequestException" => {
                    return RusotoError::Service(StartChatContactError::InvalidRequest(err.msg))
                }
                "LimitExceededException" => {
                    return RusotoError::Service(StartChatContactError::LimitExceeded(err.msg))
                }
                "ResourceNotFoundException" => {
                    return RusotoError::Service(StartChatContactError::ResourceNotFound(err.msg))
                }
                "ValidationException" => return RusotoError::Validation(err.msg),
                _ => {}
            }
        }
        return RusotoError::Unknown(res);
    }
}
impl fmt::Display for StartChatContactError {
    fn fmt(&self, f: &mut fmt::Formatter) -> fmt::Result {
        match *self {
            StartChatContactError::InternalService(ref cause) => write!(f, "{}", cause),
            StartChatContactError::InvalidParameter(ref cause) => write!(f, "{}", cause),
            StartChatContactError::InvalidRequest(ref cause) => write!(f, "{}", cause),
            StartChatContactError::LimitExceeded(ref cause) => write!(f, "{}", cause),
            StartChatContactError::ResourceNotFound(ref cause) => write!(f, "{}", cause),
        }
    }
}
impl Error for StartChatContactError {}
/// Errors returned by StartOutboundVoiceContact
#[derive(Debug, PartialEq)]
pub enum StartOutboundVoiceContactError {
    /// <p>Outbound calls to the destination number are not allowed.</p>
    DestinationNotAllowed(String),
    /// <p>Request processing failed due to an error or failure with the service.</p>
    InternalService(String),
    /// <p>One or more of the specified parameters are not valid.</p>
    InvalidParameter(String),
    /// <p>The request is not valid.</p>
    InvalidRequest(String),
    /// <p>The allowed limit for the resource has been exceeded.</p>
    LimitExceeded(String),
    /// <p>The contact is not permitted.</p>
    OutboundContactNotPermitted(String),
    /// <p>The specified resource was not found.</p>
    ResourceNotFound(String),
}

impl StartOutboundVoiceContactError {
    pub fn from_response(res: BufferedHttpResponse) -> RusotoError<StartOutboundVoiceContactError> {
        if let Some(err) = proto::json::Error::parse_rest(&res) {
            match err.typ.as_str() {
                "DestinationNotAllowedException" => {
                    return RusotoError::Service(
                        StartOutboundVoiceContactError::DestinationNotAllowed(err.msg),
                    )
                }
                "InternalServiceException" => {
                    return RusotoError::Service(StartOutboundVoiceContactError::InternalService(
                        err.msg,
                    ))
                }
                "InvalidParameterException" => {
                    return RusotoError::Service(StartOutboundVoiceContactError::InvalidParameter(
                        err.msg,
                    ))
                }
                "InvalidRequestException" => {
                    return RusotoError::Service(StartOutboundVoiceContactError::InvalidRequest(
                        err.msg,
                    ))
                }
                "LimitExceededException" => {
                    return RusotoError::Service(StartOutboundVoiceContactError::LimitExceeded(
                        err.msg,
                    ))
                }
                "OutboundContactNotPermittedException" => {
                    return RusotoError::Service(
                        StartOutboundVoiceContactError::OutboundContactNotPermitted(err.msg),
                    )
                }
                "ResourceNotFoundException" => {
                    return RusotoError::Service(StartOutboundVoiceContactError::ResourceNotFound(
                        err.msg,
                    ))
                }
                "ValidationException" => return RusotoError::Validation(err.msg),
                _ => {}
            }
        }
        return RusotoError::Unknown(res);
    }
}
impl fmt::Display for StartOutboundVoiceContactError {
    fn fmt(&self, f: &mut fmt::Formatter) -> fmt::Result {
        match *self {
            StartOutboundVoiceContactError::DestinationNotAllowed(ref cause) => {
                write!(f, "{}", cause)
            }
            StartOutboundVoiceContactError::InternalService(ref cause) => write!(f, "{}", cause),
            StartOutboundVoiceContactError::InvalidParameter(ref cause) => write!(f, "{}", cause),
            StartOutboundVoiceContactError::InvalidRequest(ref cause) => write!(f, "{}", cause),
            StartOutboundVoiceContactError::LimitExceeded(ref cause) => write!(f, "{}", cause),
            StartOutboundVoiceContactError::OutboundContactNotPermitted(ref cause) => {
                write!(f, "{}", cause)
            }
            StartOutboundVoiceContactError::ResourceNotFound(ref cause) => write!(f, "{}", cause),
        }
    }
}
impl Error for StartOutboundVoiceContactError {}
/// Errors returned by StopContact
#[derive(Debug, PartialEq)]
pub enum StopContactError {
    /// <p>The contact with the specified ID is not active or does not exist.</p>
    ContactNotFound(String),
    /// <p>Request processing failed due to an error or failure with the service.</p>
    InternalService(String),
    /// <p>One or more of the specified parameters are not valid.</p>
    InvalidParameter(String),
    /// <p>The request is not valid.</p>
    InvalidRequest(String),
    /// <p>The specified resource was not found.</p>
    ResourceNotFound(String),
}

impl StopContactError {
    pub fn from_response(res: BufferedHttpResponse) -> RusotoError<StopContactError> {
        if let Some(err) = proto::json::Error::parse_rest(&res) {
            match err.typ.as_str() {
                "ContactNotFoundException" => {
                    return RusotoError::Service(StopContactError::ContactNotFound(err.msg))
                }
                "InternalServiceException" => {
                    return RusotoError::Service(StopContactError::InternalService(err.msg))
                }
                "InvalidParameterException" => {
                    return RusotoError::Service(StopContactError::InvalidParameter(err.msg))
                }
                "InvalidRequestException" => {
                    return RusotoError::Service(StopContactError::InvalidRequest(err.msg))
                }
                "ResourceNotFoundException" => {
                    return RusotoError::Service(StopContactError::ResourceNotFound(err.msg))
                }
                "ValidationException" => return RusotoError::Validation(err.msg),
                _ => {}
            }
        }
        return RusotoError::Unknown(res);
    }
}
impl fmt::Display for StopContactError {
    fn fmt(&self, f: &mut fmt::Formatter) -> fmt::Result {
        match *self {
            StopContactError::ContactNotFound(ref cause) => write!(f, "{}", cause),
            StopContactError::InternalService(ref cause) => write!(f, "{}", cause),
            StopContactError::InvalidParameter(ref cause) => write!(f, "{}", cause),
            StopContactError::InvalidRequest(ref cause) => write!(f, "{}", cause),
            StopContactError::ResourceNotFound(ref cause) => write!(f, "{}", cause),
        }
    }
}
impl Error for StopContactError {}
/// Errors returned by TagResource
#[derive(Debug, PartialEq)]
pub enum TagResourceError {
    /// <p>Request processing failed due to an error or failure with the service.</p>
    InternalService(String),
    /// <p>One or more of the specified parameters are not valid.</p>
    InvalidParameter(String),
    /// <p>The request is not valid.</p>
    InvalidRequest(String),
    /// <p>The specified resource was not found.</p>
    ResourceNotFound(String),
    /// <p>The throttling limit has been exceeded.</p>
    Throttling(String),
}

impl TagResourceError {
    pub fn from_response(res: BufferedHttpResponse) -> RusotoError<TagResourceError> {
        if let Some(err) = proto::json::Error::parse_rest(&res) {
            match err.typ.as_str() {
                "InternalServiceException" => {
                    return RusotoError::Service(TagResourceError::InternalService(err.msg))
                }
                "InvalidParameterException" => {
                    return RusotoError::Service(TagResourceError::InvalidParameter(err.msg))
                }
                "InvalidRequestException" => {
                    return RusotoError::Service(TagResourceError::InvalidRequest(err.msg))
                }
                "ResourceNotFoundException" => {
                    return RusotoError::Service(TagResourceError::ResourceNotFound(err.msg))
                }
                "ThrottlingException" => {
                    return RusotoError::Service(TagResourceError::Throttling(err.msg))
                }
                "ValidationException" => return RusotoError::Validation(err.msg),
                _ => {}
            }
        }
        return RusotoError::Unknown(res);
    }
}
impl fmt::Display for TagResourceError {
    fn fmt(&self, f: &mut fmt::Formatter) -> fmt::Result {
        match *self {
            TagResourceError::InternalService(ref cause) => write!(f, "{}", cause),
            TagResourceError::InvalidParameter(ref cause) => write!(f, "{}", cause),
            TagResourceError::InvalidRequest(ref cause) => write!(f, "{}", cause),
            TagResourceError::ResourceNotFound(ref cause) => write!(f, "{}", cause),
            TagResourceError::Throttling(ref cause) => write!(f, "{}", cause),
        }
    }
}
impl Error for TagResourceError {}
/// Errors returned by UntagResource
#[derive(Debug, PartialEq)]
pub enum UntagResourceError {
    /// <p>Request processing failed due to an error or failure with the service.</p>
    InternalService(String),
    /// <p>One or more of the specified parameters are not valid.</p>
    InvalidParameter(String),
    /// <p>The request is not valid.</p>
    InvalidRequest(String),
    /// <p>The specified resource was not found.</p>
    ResourceNotFound(String),
    /// <p>The throttling limit has been exceeded.</p>
    Throttling(String),
}

impl UntagResourceError {
    pub fn from_response(res: BufferedHttpResponse) -> RusotoError<UntagResourceError> {
        if let Some(err) = proto::json::Error::parse_rest(&res) {
            match err.typ.as_str() {
                "InternalServiceException" => {
                    return RusotoError::Service(UntagResourceError::InternalService(err.msg))
                }
                "InvalidParameterException" => {
                    return RusotoError::Service(UntagResourceError::InvalidParameter(err.msg))
                }
                "InvalidRequestException" => {
                    return RusotoError::Service(UntagResourceError::InvalidRequest(err.msg))
                }
                "ResourceNotFoundException" => {
                    return RusotoError::Service(UntagResourceError::ResourceNotFound(err.msg))
                }
                "ThrottlingException" => {
                    return RusotoError::Service(UntagResourceError::Throttling(err.msg))
                }
                "ValidationException" => return RusotoError::Validation(err.msg),
                _ => {}
            }
        }
        return RusotoError::Unknown(res);
    }
}
impl fmt::Display for UntagResourceError {
    fn fmt(&self, f: &mut fmt::Formatter) -> fmt::Result {
        match *self {
            UntagResourceError::InternalService(ref cause) => write!(f, "{}", cause),
            UntagResourceError::InvalidParameter(ref cause) => write!(f, "{}", cause),
            UntagResourceError::InvalidRequest(ref cause) => write!(f, "{}", cause),
            UntagResourceError::ResourceNotFound(ref cause) => write!(f, "{}", cause),
            UntagResourceError::Throttling(ref cause) => write!(f, "{}", cause),
        }
    }
}
impl Error for UntagResourceError {}
/// Errors returned by UpdateContactAttributes
#[derive(Debug, PartialEq)]
pub enum UpdateContactAttributesError {
    /// <p>Request processing failed due to an error or failure with the service.</p>
    InternalService(String),
    /// <p>One or more of the specified parameters are not valid.</p>
    InvalidParameter(String),
    /// <p>The request is not valid.</p>
    InvalidRequest(String),
    /// <p>The specified resource was not found.</p>
    ResourceNotFound(String),
}

impl UpdateContactAttributesError {
    pub fn from_response(res: BufferedHttpResponse) -> RusotoError<UpdateContactAttributesError> {
        if let Some(err) = proto::json::Error::parse_rest(&res) {
            match err.typ.as_str() {
                "InternalServiceException" => {
                    return RusotoError::Service(UpdateContactAttributesError::InternalService(
                        err.msg,
                    ))
                }
                "InvalidParameterException" => {
                    return RusotoError::Service(UpdateContactAttributesError::InvalidParameter(
                        err.msg,
                    ))
                }
                "InvalidRequestException" => {
                    return RusotoError::Service(UpdateContactAttributesError::InvalidRequest(
                        err.msg,
                    ))
                }
                "ResourceNotFoundException" => {
                    return RusotoError::Service(UpdateContactAttributesError::ResourceNotFound(
                        err.msg,
                    ))
                }
                "ValidationException" => return RusotoError::Validation(err.msg),
                _ => {}
            }
        }
        return RusotoError::Unknown(res);
    }
}
impl fmt::Display for UpdateContactAttributesError {
    fn fmt(&self, f: &mut fmt::Formatter) -> fmt::Result {
        match *self {
            UpdateContactAttributesError::InternalService(ref cause) => write!(f, "{}", cause),
            UpdateContactAttributesError::InvalidParameter(ref cause) => write!(f, "{}", cause),
            UpdateContactAttributesError::InvalidRequest(ref cause) => write!(f, "{}", cause),
            UpdateContactAttributesError::ResourceNotFound(ref cause) => write!(f, "{}", cause),
        }
    }
}
impl Error for UpdateContactAttributesError {}
/// Errors returned by UpdateUserHierarchy
#[derive(Debug, PartialEq)]
pub enum UpdateUserHierarchyError {
    /// <p>Request processing failed due to an error or failure with the service.</p>
    InternalService(String),
    /// <p>One or more of the specified parameters are not valid.</p>
    InvalidParameter(String),
    /// <p>The request is not valid.</p>
    InvalidRequest(String),
    /// <p>The specified resource was not found.</p>
    ResourceNotFound(String),
    /// <p>The throttling limit has been exceeded.</p>
    Throttling(String),
}

impl UpdateUserHierarchyError {
    pub fn from_response(res: BufferedHttpResponse) -> RusotoError<UpdateUserHierarchyError> {
        if let Some(err) = proto::json::Error::parse_rest(&res) {
            match err.typ.as_str() {
                "InternalServiceException" => {
                    return RusotoError::Service(UpdateUserHierarchyError::InternalService(err.msg))
                }
                "InvalidParameterException" => {
                    return RusotoError::Service(UpdateUserHierarchyError::InvalidParameter(
                        err.msg,
                    ))
                }
                "InvalidRequestException" => {
                    return RusotoError::Service(UpdateUserHierarchyError::InvalidRequest(err.msg))
                }
                "ResourceNotFoundException" => {
                    return RusotoError::Service(UpdateUserHierarchyError::ResourceNotFound(
                        err.msg,
                    ))
                }
                "ThrottlingException" => {
                    return RusotoError::Service(UpdateUserHierarchyError::Throttling(err.msg))
                }
                "ValidationException" => return RusotoError::Validation(err.msg),
                _ => {}
            }
        }
        return RusotoError::Unknown(res);
    }
}
impl fmt::Display for UpdateUserHierarchyError {
    fn fmt(&self, f: &mut fmt::Formatter) -> fmt::Result {
        match *self {
            UpdateUserHierarchyError::InternalService(ref cause) => write!(f, "{}", cause),
            UpdateUserHierarchyError::InvalidParameter(ref cause) => write!(f, "{}", cause),
            UpdateUserHierarchyError::InvalidRequest(ref cause) => write!(f, "{}", cause),
            UpdateUserHierarchyError::ResourceNotFound(ref cause) => write!(f, "{}", cause),
            UpdateUserHierarchyError::Throttling(ref cause) => write!(f, "{}", cause),
        }
    }
}
impl Error for UpdateUserHierarchyError {}
/// Errors returned by UpdateUserIdentityInfo
#[derive(Debug, PartialEq)]
pub enum UpdateUserIdentityInfoError {
    /// <p>Request processing failed due to an error or failure with the service.</p>
    InternalService(String),
    /// <p>One or more of the specified parameters are not valid.</p>
    InvalidParameter(String),
    /// <p>The request is not valid.</p>
    InvalidRequest(String),
    /// <p>The specified resource was not found.</p>
    ResourceNotFound(String),
    /// <p>The throttling limit has been exceeded.</p>
    Throttling(String),
}

impl UpdateUserIdentityInfoError {
    pub fn from_response(res: BufferedHttpResponse) -> RusotoError<UpdateUserIdentityInfoError> {
        if let Some(err) = proto::json::Error::parse_rest(&res) {
            match err.typ.as_str() {
                "InternalServiceException" => {
                    return RusotoError::Service(UpdateUserIdentityInfoError::InternalService(
                        err.msg,
                    ))
                }
                "InvalidParameterException" => {
                    return RusotoError::Service(UpdateUserIdentityInfoError::InvalidParameter(
                        err.msg,
                    ))
                }
                "InvalidRequestException" => {
                    return RusotoError::Service(UpdateUserIdentityInfoError::InvalidRequest(
                        err.msg,
                    ))
                }
                "ResourceNotFoundException" => {
                    return RusotoError::Service(UpdateUserIdentityInfoError::ResourceNotFound(
                        err.msg,
                    ))
                }
                "ThrottlingException" => {
                    return RusotoError::Service(UpdateUserIdentityInfoError::Throttling(err.msg))
                }
                "ValidationException" => return RusotoError::Validation(err.msg),
                _ => {}
            }
        }
        return RusotoError::Unknown(res);
    }
}
impl fmt::Display for UpdateUserIdentityInfoError {
    fn fmt(&self, f: &mut fmt::Formatter) -> fmt::Result {
        match *self {
            UpdateUserIdentityInfoError::InternalService(ref cause) => write!(f, "{}", cause),
            UpdateUserIdentityInfoError::InvalidParameter(ref cause) => write!(f, "{}", cause),
            UpdateUserIdentityInfoError::InvalidRequest(ref cause) => write!(f, "{}", cause),
            UpdateUserIdentityInfoError::ResourceNotFound(ref cause) => write!(f, "{}", cause),
            UpdateUserIdentityInfoError::Throttling(ref cause) => write!(f, "{}", cause),
        }
    }
}
impl Error for UpdateUserIdentityInfoError {}
/// Errors returned by UpdateUserPhoneConfig
#[derive(Debug, PartialEq)]
pub enum UpdateUserPhoneConfigError {
    /// <p>Request processing failed due to an error or failure with the service.</p>
    InternalService(String),
    /// <p>One or more of the specified parameters are not valid.</p>
    InvalidParameter(String),
    /// <p>The request is not valid.</p>
    InvalidRequest(String),
    /// <p>The specified resource was not found.</p>
    ResourceNotFound(String),
    /// <p>The throttling limit has been exceeded.</p>
    Throttling(String),
}

impl UpdateUserPhoneConfigError {
    pub fn from_response(res: BufferedHttpResponse) -> RusotoError<UpdateUserPhoneConfigError> {
        if let Some(err) = proto::json::Error::parse_rest(&res) {
            match err.typ.as_str() {
                "InternalServiceException" => {
                    return RusotoError::Service(UpdateUserPhoneConfigError::InternalService(
                        err.msg,
                    ))
                }
                "InvalidParameterException" => {
                    return RusotoError::Service(UpdateUserPhoneConfigError::InvalidParameter(
                        err.msg,
                    ))
                }
                "InvalidRequestException" => {
                    return RusotoError::Service(UpdateUserPhoneConfigError::InvalidRequest(
                        err.msg,
                    ))
                }
                "ResourceNotFoundException" => {
                    return RusotoError::Service(UpdateUserPhoneConfigError::ResourceNotFound(
                        err.msg,
                    ))
                }
                "ThrottlingException" => {
                    return RusotoError::Service(UpdateUserPhoneConfigError::Throttling(err.msg))
                }
                "ValidationException" => return RusotoError::Validation(err.msg),
                _ => {}
            }
        }
        return RusotoError::Unknown(res);
    }
}
impl fmt::Display for UpdateUserPhoneConfigError {
    fn fmt(&self, f: &mut fmt::Formatter) -> fmt::Result {
        match *self {
            UpdateUserPhoneConfigError::InternalService(ref cause) => write!(f, "{}", cause),
            UpdateUserPhoneConfigError::InvalidParameter(ref cause) => write!(f, "{}", cause),
            UpdateUserPhoneConfigError::InvalidRequest(ref cause) => write!(f, "{}", cause),
            UpdateUserPhoneConfigError::ResourceNotFound(ref cause) => write!(f, "{}", cause),
            UpdateUserPhoneConfigError::Throttling(ref cause) => write!(f, "{}", cause),
        }
    }
}
impl Error for UpdateUserPhoneConfigError {}
/// Errors returned by UpdateUserRoutingProfile
#[derive(Debug, PartialEq)]
pub enum UpdateUserRoutingProfileError {
    /// <p>Request processing failed due to an error or failure with the service.</p>
    InternalService(String),
    /// <p>One or more of the specified parameters are not valid.</p>
    InvalidParameter(String),
    /// <p>The request is not valid.</p>
    InvalidRequest(String),
    /// <p>The specified resource was not found.</p>
    ResourceNotFound(String),
    /// <p>The throttling limit has been exceeded.</p>
    Throttling(String),
}

impl UpdateUserRoutingProfileError {
    pub fn from_response(res: BufferedHttpResponse) -> RusotoError<UpdateUserRoutingProfileError> {
        if let Some(err) = proto::json::Error::parse_rest(&res) {
            match err.typ.as_str() {
                "InternalServiceException" => {
                    return RusotoError::Service(UpdateUserRoutingProfileError::InternalService(
                        err.msg,
                    ))
                }
                "InvalidParameterException" => {
                    return RusotoError::Service(UpdateUserRoutingProfileError::InvalidParameter(
                        err.msg,
                    ))
                }
                "InvalidRequestException" => {
                    return RusotoError::Service(UpdateUserRoutingProfileError::InvalidRequest(
                        err.msg,
                    ))
                }
                "ResourceNotFoundException" => {
                    return RusotoError::Service(UpdateUserRoutingProfileError::ResourceNotFound(
                        err.msg,
                    ))
                }
                "ThrottlingException" => {
                    return RusotoError::Service(UpdateUserRoutingProfileError::Throttling(err.msg))
                }
                "ValidationException" => return RusotoError::Validation(err.msg),
                _ => {}
            }
        }
        return RusotoError::Unknown(res);
    }
}
impl fmt::Display for UpdateUserRoutingProfileError {
    fn fmt(&self, f: &mut fmt::Formatter) -> fmt::Result {
        match *self {
            UpdateUserRoutingProfileError::InternalService(ref cause) => write!(f, "{}", cause),
            UpdateUserRoutingProfileError::InvalidParameter(ref cause) => write!(f, "{}", cause),
            UpdateUserRoutingProfileError::InvalidRequest(ref cause) => write!(f, "{}", cause),
            UpdateUserRoutingProfileError::ResourceNotFound(ref cause) => write!(f, "{}", cause),
            UpdateUserRoutingProfileError::Throttling(ref cause) => write!(f, "{}", cause),
        }
    }
}
impl Error for UpdateUserRoutingProfileError {}
/// Errors returned by UpdateUserSecurityProfiles
#[derive(Debug, PartialEq)]
pub enum UpdateUserSecurityProfilesError {
    /// <p>Request processing failed due to an error or failure with the service.</p>
    InternalService(String),
    /// <p>One or more of the specified parameters are not valid.</p>
    InvalidParameter(String),
    /// <p>The request is not valid.</p>
    InvalidRequest(String),
    /// <p>The specified resource was not found.</p>
    ResourceNotFound(String),
    /// <p>The throttling limit has been exceeded.</p>
    Throttling(String),
}

impl UpdateUserSecurityProfilesError {
    pub fn from_response(
        res: BufferedHttpResponse,
    ) -> RusotoError<UpdateUserSecurityProfilesError> {
        if let Some(err) = proto::json::Error::parse_rest(&res) {
            match err.typ.as_str() {
                "InternalServiceException" => {
                    return RusotoError::Service(UpdateUserSecurityProfilesError::InternalService(
                        err.msg,
                    ))
                }
                "InvalidParameterException" => {
                    return RusotoError::Service(UpdateUserSecurityProfilesError::InvalidParameter(
                        err.msg,
                    ))
                }
                "InvalidRequestException" => {
                    return RusotoError::Service(UpdateUserSecurityProfilesError::InvalidRequest(
                        err.msg,
                    ))
                }
                "ResourceNotFoundException" => {
                    return RusotoError::Service(UpdateUserSecurityProfilesError::ResourceNotFound(
                        err.msg,
                    ))
                }
                "ThrottlingException" => {
                    return RusotoError::Service(UpdateUserSecurityProfilesError::Throttling(
                        err.msg,
                    ))
                }
                "ValidationException" => return RusotoError::Validation(err.msg),
                _ => {}
            }
        }
        return RusotoError::Unknown(res);
    }
}
impl fmt::Display for UpdateUserSecurityProfilesError {
    fn fmt(&self, f: &mut fmt::Formatter) -> fmt::Result {
        match *self {
            UpdateUserSecurityProfilesError::InternalService(ref cause) => write!(f, "{}", cause),
            UpdateUserSecurityProfilesError::InvalidParameter(ref cause) => write!(f, "{}", cause),
            UpdateUserSecurityProfilesError::InvalidRequest(ref cause) => write!(f, "{}", cause),
            UpdateUserSecurityProfilesError::ResourceNotFound(ref cause) => write!(f, "{}", cause),
            UpdateUserSecurityProfilesError::Throttling(ref cause) => write!(f, "{}", cause),
        }
    }
}
impl Error for UpdateUserSecurityProfilesError {}
/// Trait representing the capabilities of the Amazon Connect API. Amazon Connect clients implement this trait.
pub trait Connect {
    /// <p>Creates a user account for the specified Amazon Connect instance.</p>
    fn create_user(
        &self,
        input: CreateUserRequest,
    ) -> RusotoFuture<CreateUserResponse, CreateUserError>;

    /// <p>Deletes a user account from the specified Amazon Connect instance.</p>
    fn delete_user(&self, input: DeleteUserRequest) -> RusotoFuture<(), DeleteUserError>;

    /// <p>Describes the specified user account. You can find the instance ID in the console (it’s the final part of the ARN). The console does not display the user IDs. Instead, list the users and note the IDs provided in the output.</p>
    fn describe_user(
        &self,
        input: DescribeUserRequest,
    ) -> RusotoFuture<DescribeUserResponse, DescribeUserError>;

    /// <p>Describes the specified hierarchy group.</p>
    fn describe_user_hierarchy_group(
        &self,
        input: DescribeUserHierarchyGroupRequest,
    ) -> RusotoFuture<DescribeUserHierarchyGroupResponse, DescribeUserHierarchyGroupError>;

    /// <p>Describes the hierarchy structure of the specified Amazon Connect instance.</p>
    fn describe_user_hierarchy_structure(
        &self,
        input: DescribeUserHierarchyStructureRequest,
    ) -> RusotoFuture<DescribeUserHierarchyStructureResponse, DescribeUserHierarchyStructureError>;

    /// <p>Retrieves the contact attributes for the specified contact.</p>
    fn get_contact_attributes(
        &self,
        input: GetContactAttributesRequest,
    ) -> RusotoFuture<GetContactAttributesResponse, GetContactAttributesError>;

    /// <p>Gets the real-time metric data from the specified Amazon Connect instance.</p> <p>For more information, see <a href="https://docs.aws.amazon.com/connect/latest/adminguide/real-time-metrics-reports.html">Real-time Metrics Reports</a> in the <i>Amazon Connect Administrator Guide</i>.</p>
    fn get_current_metric_data(
        &self,
        input: GetCurrentMetricDataRequest,
    ) -> RusotoFuture<GetCurrentMetricDataResponse, GetCurrentMetricDataError>;

    /// <p>Retrieves a token for federation.</p>
    fn get_federation_token(
        &self,
        input: GetFederationTokenRequest,
    ) -> RusotoFuture<GetFederationTokenResponse, GetFederationTokenError>;

    /// <p>Gets historical metric data from the specified Amazon Connect instance.</p> <p>For more information, see <a href="https://docs.aws.amazon.com/connect/latest/adminguide/historical-metrics.html">Historical Metrics Reports</a> in the <i>Amazon Connect Administrator Guide</i>.</p>
    fn get_metric_data(
        &self,
        input: GetMetricDataRequest,
    ) -> RusotoFuture<GetMetricDataResponse, GetMetricDataError>;

    /// <p>Provides information about the contact flows for the specified Amazon Connect instance.</p>
    fn list_contact_flows(
        &self,
        input: ListContactFlowsRequest,
    ) -> RusotoFuture<ListContactFlowsResponse, ListContactFlowsError>;

    /// <p>Provides information about the hours of operation for the specified Amazon Connect instance.</p>
    fn list_hours_of_operations(
        &self,
        input: ListHoursOfOperationsRequest,
    ) -> RusotoFuture<ListHoursOfOperationsResponse, ListHoursOfOperationsError>;

    /// <p>Provides information about the phone numbers for the specified Amazon Connect instance.</p>
    fn list_phone_numbers(
        &self,
        input: ListPhoneNumbersRequest,
    ) -> RusotoFuture<ListPhoneNumbersResponse, ListPhoneNumbersError>;

    /// <p>Provides information about the queues for the specified Amazon Connect instance.</p>
    fn list_queues(
        &self,
        input: ListQueuesRequest,
    ) -> RusotoFuture<ListQueuesResponse, ListQueuesError>;

    /// <p>Provides summary information about the routing profiles for the specified Amazon Connect instance.</p>
    fn list_routing_profiles(
        &self,
        input: ListRoutingProfilesRequest,
    ) -> RusotoFuture<ListRoutingProfilesResponse, ListRoutingProfilesError>;

    /// <p>Provides summary information about the security profiles for the specified Amazon Connect instance.</p>
    fn list_security_profiles(
        &self,
        input: ListSecurityProfilesRequest,
    ) -> RusotoFuture<ListSecurityProfilesResponse, ListSecurityProfilesError>;

    /// <p>Lists the tags for the specified resource.</p>
    fn list_tags_for_resource(
        &self,
        input: ListTagsForResourceRequest,
    ) -> RusotoFuture<ListTagsForResourceResponse, ListTagsForResourceError>;

    /// <p>Provides summary information about the hierarchy groups for the specified Amazon Connect instance.</p>
    fn list_user_hierarchy_groups(
        &self,
        input: ListUserHierarchyGroupsRequest,
    ) -> RusotoFuture<ListUserHierarchyGroupsResponse, ListUserHierarchyGroupsError>;

    /// <p>Provides summary information about the users for the specified Amazon Connect instance.</p>
    fn list_users(
        &self,
        input: ListUsersRequest,
    ) -> RusotoFuture<ListUsersResponse, ListUsersError>;

    /// <p>Initiates a contact flow to start a new chat for the customer. Response of this API provides a token required to obtain credentials from the <a href="https://docs.aws.amazon.com/connect-participant/latest/APIReference/API_CreateParticipantConnection.html">CreateParticipantConnection</a> API in the Amazon Connect Participant Service.</p> <p>When a new chat contact is successfully created, clients need to subscribe to the participant’s connection for the created chat within 5 minutes. This is achieved by invoking <a href="https://docs.aws.amazon.com/connect-participant/latest/APIReference/API_CreateParticipantConnection.html">CreateParticipantConnection</a> with WEBSOCKET and CONNECTION_CREDENTIALS. </p>
    fn start_chat_contact(
        &self,
        input: StartChatContactRequest,
    ) -> RusotoFuture<StartChatContactResponse, StartChatContactError>;

    /// <p>Initiates a contact flow to place an outbound call to a customer.</p> <p>There is a 60 second dialing timeout for this operation. If the call is not connected after 60 seconds, it fails.</p>
    fn start_outbound_voice_contact(
        &self,
        input: StartOutboundVoiceContactRequest,
    ) -> RusotoFuture<StartOutboundVoiceContactResponse, StartOutboundVoiceContactError>;

    /// <p>Ends the specified contact.</p>
    fn stop_contact(
        &self,
        input: StopContactRequest,
    ) -> RusotoFuture<StopContactResponse, StopContactError>;

    /// <p>Adds the specified tags to the specified resource.</p> <p>The supported resource type is users.</p>
    fn tag_resource(&self, input: TagResourceRequest) -> RusotoFuture<(), TagResourceError>;

    /// <p>Removes the specified tags from the specified resource.</p>
    fn untag_resource(&self, input: UntagResourceRequest) -> RusotoFuture<(), UntagResourceError>;

    /// <p>Creates or updates the contact attributes associated with the specified contact.</p> <p>You can add or update attributes for both ongoing and completed contacts. For example, you can update the customer's name or the reason the customer called while the call is active, or add notes about steps that the agent took during the call that are displayed to the next agent that takes the call. You can also update attributes for a contact using data from your CRM application and save the data with the contact in Amazon Connect. You could also flag calls for additional analysis, such as legal review or identifying abusive callers.</p> <p>Contact attributes are available in Amazon Connect for 24 months, and are then deleted.</p> <p> <b>Important:</b> You cannot use the operation to update attributes for contacts that occurred prior to the release of the API, September 12, 2018. You can update attributes only for contacts that started after the release of the API. If you attempt to update attributes for a contact that occurred prior to the release of the API, a 400 error is returned. This applies also to queued callbacks that were initiated prior to the release of the API but are still active in your instance.</p>
    fn update_contact_attributes(
        &self,
        input: UpdateContactAttributesRequest,
    ) -> RusotoFuture<UpdateContactAttributesResponse, UpdateContactAttributesError>;

    /// <p>Assigns the specified hierarchy group to the specified user.</p>
    fn update_user_hierarchy(
        &self,
        input: UpdateUserHierarchyRequest,
    ) -> RusotoFuture<(), UpdateUserHierarchyError>;

    /// <p>Updates the identity information for the specified user.</p>
    fn update_user_identity_info(
        &self,
        input: UpdateUserIdentityInfoRequest,
    ) -> RusotoFuture<(), UpdateUserIdentityInfoError>;

    /// <p>Updates the phone configuration settings for the specified user.</p>
    fn update_user_phone_config(
        &self,
        input: UpdateUserPhoneConfigRequest,
    ) -> RusotoFuture<(), UpdateUserPhoneConfigError>;

    /// <p>Assigns the specified routing profile to the specified user.</p>
    fn update_user_routing_profile(
        &self,
        input: UpdateUserRoutingProfileRequest,
    ) -> RusotoFuture<(), UpdateUserRoutingProfileError>;

    /// <p>Assigns the specified security profiles to the specified user.</p>
    fn update_user_security_profiles(
        &self,
        input: UpdateUserSecurityProfilesRequest,
    ) -> RusotoFuture<(), UpdateUserSecurityProfilesError>;
}
/// A client for the Amazon Connect API.
#[derive(Clone)]
pub struct ConnectClient {
    client: Client,
    region: region::Region,
}

impl ConnectClient {
    /// Creates a client backed by the default tokio event loop.
    ///
    /// The client will use the default credentials provider and tls client.
    pub fn new(region: region::Region) -> ConnectClient {
        Self::new_with_client(Client::shared(), region)
    }

    pub fn new_with<P, D>(
        request_dispatcher: D,
        credentials_provider: P,
        region: region::Region,
    ) -> ConnectClient
    where
        P: ProvideAwsCredentials + Send + Sync + 'static,
        P::Future: Send,
        D: DispatchSignedRequest + Send + Sync + 'static,
        D::Future: Send,
    {
        Self::new_with_client(
            Client::new_with(credentials_provider, request_dispatcher),
            region,
        )
    }

    pub fn new_with_client(client: Client, region: region::Region) -> ConnectClient {
        ConnectClient { client, region }
    }
}

impl fmt::Debug for ConnectClient {
    fn fmt(&self, f: &mut fmt::Formatter<'_>) -> fmt::Result {
        f.debug_struct("ConnectClient")
            .field("region", &self.region)
            .finish()
    }
}

impl Connect for ConnectClient {
    /// <p>Creates a user account for the specified Amazon Connect instance.</p>
    fn create_user(
        &self,
        input: CreateUserRequest,
    ) -> RusotoFuture<CreateUserResponse, CreateUserError> {
        let request_uri = format!("/users/{instance_id}", instance_id = input.instance_id);

        let mut request = SignedRequest::new("PUT", "connect", &self.region, &request_uri);
        request.set_content_type("application/x-amz-json-1.1".to_owned());

        let encoded = Some(serde_json::to_vec(&input).unwrap());
        request.set_payload(encoded);

        self.client.sign_and_dispatch(request, |response| {
            if response.status.is_success() {
                Box::new(response.buffer().from_err().and_then(|response| {
                    let result = proto::json::ResponsePayload::new(&response)
                        .deserialize::<CreateUserResponse, _>()?;

                    Ok(result)
                }))
            } else {
                Box::new(
                    response
                        .buffer()
                        .from_err()
                        .and_then(|response| Err(CreateUserError::from_response(response))),
                )
            }
        })
    }

    /// <p>Deletes a user account from the specified Amazon Connect instance.</p>
    fn delete_user(&self, input: DeleteUserRequest) -> RusotoFuture<(), DeleteUserError> {
        let request_uri = format!(
            "/users/{instance_id}/{user_id}",
            instance_id = input.instance_id,
            user_id = input.user_id
        );

        let mut request = SignedRequest::new("DELETE", "connect", &self.region, &request_uri);
        request.set_content_type("application/x-amz-json-1.1".to_owned());

        self.client.sign_and_dispatch(request, |response| {
            if response.status.is_success() {
                Box::new(response.buffer().from_err().and_then(|response| {
                    let result = ::std::mem::drop(response);

                    Ok(result)
                }))
            } else {
                Box::new(
                    response
                        .buffer()
                        .from_err()
                        .and_then(|response| Err(DeleteUserError::from_response(response))),
                )
            }
        })
    }

    /// <p>Describes the specified user account. You can find the instance ID in the console (it’s the final part of the ARN). The console does not display the user IDs. Instead, list the users and note the IDs provided in the output.</p>
    fn describe_user(
        &self,
        input: DescribeUserRequest,
    ) -> RusotoFuture<DescribeUserResponse, DescribeUserError> {
        let request_uri = format!(
            "/users/{instance_id}/{user_id}",
            instance_id = input.instance_id,
            user_id = input.user_id
        );

        let mut request = SignedRequest::new("GET", "connect", &self.region, &request_uri);
        request.set_content_type("application/x-amz-json-1.1".to_owned());

        self.client.sign_and_dispatch(request, |response| {
            if response.status.is_success() {
                Box::new(response.buffer().from_err().and_then(|response| {
                    let result = proto::json::ResponsePayload::new(&response)
                        .deserialize::<DescribeUserResponse, _>()?;

                    Ok(result)
                }))
            } else {
                Box::new(
                    response
                        .buffer()
                        .from_err()
                        .and_then(|response| Err(DescribeUserError::from_response(response))),
                )
            }
        })
    }

    /// <p>Describes the specified hierarchy group.</p>
    fn describe_user_hierarchy_group(
        &self,
        input: DescribeUserHierarchyGroupRequest,
    ) -> RusotoFuture<DescribeUserHierarchyGroupResponse, DescribeUserHierarchyGroupError> {
        let request_uri = format!(
            "/user-hierarchy-groups/{instance_id}/{hierarchy_group_id}",
            hierarchy_group_id = input.hierarchy_group_id,
            instance_id = input.instance_id
        );

        let mut request = SignedRequest::new("GET", "connect", &self.region, &request_uri);
        request.set_content_type("application/x-amz-json-1.1".to_owned());

        self.client.sign_and_dispatch(request, |response| {
            if response.status.is_success() {
                Box::new(response.buffer().from_err().and_then(|response| {
                    let result = proto::json::ResponsePayload::new(&response)
                        .deserialize::<DescribeUserHierarchyGroupResponse, _>()?;

                    Ok(result)
                }))
            } else {
                Box::new(response.buffer().from_err().and_then(|response| {
                    Err(DescribeUserHierarchyGroupError::from_response(response))
                }))
            }
        })
    }

    /// <p>Describes the hierarchy structure of the specified Amazon Connect instance.</p>
    fn describe_user_hierarchy_structure(
        &self,
        input: DescribeUserHierarchyStructureRequest,
    ) -> RusotoFuture<DescribeUserHierarchyStructureResponse, DescribeUserHierarchyStructureError>
    {
        let request_uri = format!(
            "/user-hierarchy-structure/{instance_id}",
            instance_id = input.instance_id
        );

        let mut request = SignedRequest::new("GET", "connect", &self.region, &request_uri);
        request.set_content_type("application/x-amz-json-1.1".to_owned());

        self.client.sign_and_dispatch(request, |response| {
            if response.status.is_success() {
                Box::new(response.buffer().from_err().and_then(|response| {
                    let result = proto::json::ResponsePayload::new(&response)
                        .deserialize::<DescribeUserHierarchyStructureResponse, _>()?;

                    Ok(result)
                }))
            } else {
                Box::new(response.buffer().from_err().and_then(|response| {
                    Err(DescribeUserHierarchyStructureError::from_response(response))
                }))
            }
        })
    }

    /// <p>Retrieves the contact attributes for the specified contact.</p>
    fn get_contact_attributes(
        &self,
        input: GetContactAttributesRequest,
    ) -> RusotoFuture<GetContactAttributesResponse, GetContactAttributesError> {
        let request_uri = format!(
            "/contact/attributes/{instance_id}/{initial_contact_id}",
            initial_contact_id = input.initial_contact_id,
            instance_id = input.instance_id
        );

        let mut request = SignedRequest::new("GET", "connect", &self.region, &request_uri);
        request.set_content_type("application/x-amz-json-1.1".to_owned());

        self.client.sign_and_dispatch(request, |response| {
            if response.status.is_success() {
                Box::new(response.buffer().from_err().and_then(|response| {
                    let result = proto::json::ResponsePayload::new(&response)
                        .deserialize::<GetContactAttributesResponse, _>()?;

                    Ok(result)
                }))
            } else {
                Box::new(
                    response.buffer().from_err().and_then(|response| {
                        Err(GetContactAttributesError::from_response(response))
                    }),
                )
            }
        })
    }

    /// <p>Gets the real-time metric data from the specified Amazon Connect instance.</p> <p>For more information, see <a href="https://docs.aws.amazon.com/connect/latest/adminguide/real-time-metrics-reports.html">Real-time Metrics Reports</a> in the <i>Amazon Connect Administrator Guide</i>.</p>
    fn get_current_metric_data(
        &self,
        input: GetCurrentMetricDataRequest,
    ) -> RusotoFuture<GetCurrentMetricDataResponse, GetCurrentMetricDataError> {
        let request_uri = format!(
            "/metrics/current/{instance_id}",
            instance_id = input.instance_id
        );

        let mut request = SignedRequest::new("POST", "connect", &self.region, &request_uri);
        request.set_content_type("application/x-amz-json-1.1".to_owned());

        let encoded = Some(serde_json::to_vec(&input).unwrap());
        request.set_payload(encoded);

        self.client.sign_and_dispatch(request, |response| {
            if response.status.is_success() {
                Box::new(response.buffer().from_err().and_then(|response| {
                    let result = proto::json::ResponsePayload::new(&response)
                        .deserialize::<GetCurrentMetricDataResponse, _>()?;

                    Ok(result)
                }))
            } else {
                Box::new(
                    response.buffer().from_err().and_then(|response| {
                        Err(GetCurrentMetricDataError::from_response(response))
                    }),
                )
            }
        })
    }

    /// <p>Retrieves a token for federation.</p>
    fn get_federation_token(
        &self,
        input: GetFederationTokenRequest,
    ) -> RusotoFuture<GetFederationTokenResponse, GetFederationTokenError> {
        let request_uri = format!(
            "/user/federate/{instance_id}",
            instance_id = input.instance_id
        );

        let mut request = SignedRequest::new("GET", "connect", &self.region, &request_uri);
        request.set_content_type("application/x-amz-json-1.1".to_owned());

        self.client.sign_and_dispatch(request, |response| {
            if response.status.is_success() {
                Box::new(response.buffer().from_err().and_then(|response| {
                    let result = proto::json::ResponsePayload::new(&response)
                        .deserialize::<GetFederationTokenResponse, _>()?;

                    Ok(result)
                }))
            } else {
                Box::new(
                    response
                        .buffer()
                        .from_err()
                        .and_then(|response| Err(GetFederationTokenError::from_response(response))),
                )
            }
        })
    }

    /// <p>Gets historical metric data from the specified Amazon Connect instance.</p> <p>For more information, see <a href="https://docs.aws.amazon.com/connect/latest/adminguide/historical-metrics.html">Historical Metrics Reports</a> in the <i>Amazon Connect Administrator Guide</i>.</p>
    fn get_metric_data(
        &self,
        input: GetMetricDataRequest,
    ) -> RusotoFuture<GetMetricDataResponse, GetMetricDataError> {
        let request_uri = format!(
            "/metrics/historical/{instance_id}",
            instance_id = input.instance_id
        );

        let mut request = SignedRequest::new("POST", "connect", &self.region, &request_uri);
        request.set_content_type("application/x-amz-json-1.1".to_owned());

        let encoded = Some(serde_json::to_vec(&input).unwrap());
        request.set_payload(encoded);

        self.client.sign_and_dispatch(request, |response| {
            if response.status.is_success() {
                Box::new(response.buffer().from_err().and_then(|response| {
                    let result = proto::json::ResponsePayload::new(&response)
                        .deserialize::<GetMetricDataResponse, _>()?;

                    Ok(result)
                }))
            } else {
                Box::new(
                    response
                        .buffer()
                        .from_err()
                        .and_then(|response| Err(GetMetricDataError::from_response(response))),
                )
            }
        })
    }

    /// <p>Provides information about the contact flows for the specified Amazon Connect instance.</p>
    fn list_contact_flows(
        &self,
        input: ListContactFlowsRequest,
    ) -> RusotoFuture<ListContactFlowsResponse, ListContactFlowsError> {
        let request_uri = format!(
            "/contact-flows-summary/{instance_id}",
            instance_id = input.instance_id
        );

        let mut request = SignedRequest::new("GET", "connect", &self.region, &request_uri);
        request.set_content_type("application/x-amz-json-1.1".to_owned());

        let mut params = Params::new();
        if let Some(ref x) = input.contact_flow_types {
            for item in x.iter() {
                params.put("contactFlowTypes", item);
            }
        }
        if let Some(ref x) = input.max_results {
            params.put("maxResults", x);
        }
        if let Some(ref x) = input.next_token {
            params.put("nextToken", x);
        }
        request.set_params(params);

        self.client.sign_and_dispatch(request, |response| {
            if response.status.is_success() {
                Box::new(response.buffer().from_err().and_then(|response| {
                    let result = proto::json::ResponsePayload::new(&response)
                        .deserialize::<ListContactFlowsResponse, _>()?;

                    Ok(result)
                }))
            } else {
                Box::new(
                    response
                        .buffer()
                        .from_err()
                        .and_then(|response| Err(ListContactFlowsError::from_response(response))),
                )
            }
        })
    }

    /// <p>Provides information about the hours of operation for the specified Amazon Connect instance.</p>
    fn list_hours_of_operations(
        &self,
        input: ListHoursOfOperationsRequest,
    ) -> RusotoFuture<ListHoursOfOperationsResponse, ListHoursOfOperationsError> {
        let request_uri = format!(
            "/hours-of-operations-summary/{instance_id}",
            instance_id = input.instance_id
        );

        let mut request = SignedRequest::new("GET", "connect", &self.region, &request_uri);
        request.set_content_type("application/x-amz-json-1.1".to_owned());

        let mut params = Params::new();
        if let Some(ref x) = input.max_results {
            params.put("maxResults", x);
        }
        if let Some(ref x) = input.next_token {
            params.put("nextToken", x);
        }
        request.set_params(params);

        self.client.sign_and_dispatch(request, |response| {
            if response.status.is_success() {
                Box::new(response.buffer().from_err().and_then(|response| {
                    let result = proto::json::ResponsePayload::new(&response)
                        .deserialize::<ListHoursOfOperationsResponse, _>()?;

                    Ok(result)
                }))
            } else {
                Box::new(
                    response.buffer().from_err().and_then(|response| {
                        Err(ListHoursOfOperationsError::from_response(response))
                    }),
                )
            }
        })
    }

    /// <p>Provides information about the phone numbers for the specified Amazon Connect instance.</p>
    fn list_phone_numbers(
        &self,
        input: ListPhoneNumbersRequest,
    ) -> RusotoFuture<ListPhoneNumbersResponse, ListPhoneNumbersError> {
        let request_uri = format!(
            "/phone-numbers-summary/{instance_id}",
            instance_id = input.instance_id
        );

        let mut request = SignedRequest::new("GET", "connect", &self.region, &request_uri);
        request.set_content_type("application/x-amz-json-1.1".to_owned());

        let mut params = Params::new();
        if let Some(ref x) = input.max_results {
            params.put("maxResults", x);
        }
        if let Some(ref x) = input.next_token {
            params.put("nextToken", x);
        }
        if let Some(ref x) = input.phone_number_country_codes {
            for item in x.iter() {
                params.put("phoneNumberCountryCodes", item);
            }
        }
        if let Some(ref x) = input.phone_number_types {
            for item in x.iter() {
                params.put("phoneNumberTypes", item);
            }
        }
        request.set_params(params);

        self.client.sign_and_dispatch(request, |response| {
            if response.status.is_success() {
                Box::new(response.buffer().from_err().and_then(|response| {
                    let result = proto::json::ResponsePayload::new(&response)
                        .deserialize::<ListPhoneNumbersResponse, _>()?;

                    Ok(result)
                }))
            } else {
                Box::new(
                    response
                        .buffer()
                        .from_err()
                        .and_then(|response| Err(ListPhoneNumbersError::from_response(response))),
                )
            }
        })
    }

    /// <p>Provides information about the queues for the specified Amazon Connect instance.</p>
    fn list_queues(
        &self,
        input: ListQueuesRequest,
    ) -> RusotoFuture<ListQueuesResponse, ListQueuesError> {
        let request_uri = format!(
            "/queues-summary/{instance_id}",
            instance_id = input.instance_id
        );

        let mut request = SignedRequest::new("GET", "connect", &self.region, &request_uri);
        request.set_content_type("application/x-amz-json-1.1".to_owned());

        let mut params = Params::new();
        if let Some(ref x) = input.max_results {
            params.put("maxResults", x);
        }
        if let Some(ref x) = input.next_token {
            params.put("nextToken", x);
        }
        if let Some(ref x) = input.queue_types {
            for item in x.iter() {
                params.put("queueTypes", item);
            }
        }
        request.set_params(params);

        self.client.sign_and_dispatch(request, |response| {
            if response.status.is_success() {
                Box::new(response.buffer().from_err().and_then(|response| {
                    let result = proto::json::ResponsePayload::new(&response)
                        .deserialize::<ListQueuesResponse, _>()?;

                    Ok(result)
                }))
            } else {
                Box::new(
                    response
                        .buffer()
                        .from_err()
                        .and_then(|response| Err(ListQueuesError::from_response(response))),
                )
            }
        })
    }

    /// <p>Provides summary information about the routing profiles for the specified Amazon Connect instance.</p>
    fn list_routing_profiles(
        &self,
        input: ListRoutingProfilesRequest,
    ) -> RusotoFuture<ListRoutingProfilesResponse, ListRoutingProfilesError> {
        let request_uri = format!(
            "/routing-profiles-summary/{instance_id}",
            instance_id = input.instance_id
        );

        let mut request = SignedRequest::new("GET", "connect", &self.region, &request_uri);
        request.set_content_type("application/x-amz-json-1.1".to_owned());

        let mut params = Params::new();
        if let Some(ref x) = input.max_results {
            params.put("maxResults", x);
        }
        if let Some(ref x) = input.next_token {
            params.put("nextToken", x);
        }
        request.set_params(params);

        self.client.sign_and_dispatch(request, |response| {
            if response.status.is_success() {
                Box::new(response.buffer().from_err().and_then(|response| {
                    let result = proto::json::ResponsePayload::new(&response)
                        .deserialize::<ListRoutingProfilesResponse, _>()?;

                    Ok(result)
                }))
            } else {
                Box::new(
                    response.buffer().from_err().and_then(|response| {
                        Err(ListRoutingProfilesError::from_response(response))
                    }),
                )
            }
        })
    }

    /// <p>Provides summary information about the security profiles for the specified Amazon Connect instance.</p>
    fn list_security_profiles(
        &self,
        input: ListSecurityProfilesRequest,
    ) -> RusotoFuture<ListSecurityProfilesResponse, ListSecurityProfilesError> {
        let request_uri = format!(
            "/security-profiles-summary/{instance_id}",
            instance_id = input.instance_id
        );

        let mut request = SignedRequest::new("GET", "connect", &self.region, &request_uri);
        request.set_content_type("application/x-amz-json-1.1".to_owned());

        let mut params = Params::new();
        if let Some(ref x) = input.max_results {
            params.put("maxResults", x);
        }
        if let Some(ref x) = input.next_token {
            params.put("nextToken", x);
        }
        request.set_params(params);

        self.client.sign_and_dispatch(request, |response| {
            if response.status.is_success() {
                Box::new(response.buffer().from_err().and_then(|response| {
                    let result = proto::json::ResponsePayload::new(&response)
                        .deserialize::<ListSecurityProfilesResponse, _>()?;

                    Ok(result)
                }))
            } else {
                Box::new(
                    response.buffer().from_err().and_then(|response| {
                        Err(ListSecurityProfilesError::from_response(response))
                    }),
                )
            }
        })
    }

    /// <p>Lists the tags for the specified resource.</p>
    fn list_tags_for_resource(
        &self,
        input: ListTagsForResourceRequest,
    ) -> RusotoFuture<ListTagsForResourceResponse, ListTagsForResourceError> {
        let request_uri = format!("/tags/{resource_arn}", resource_arn = input.resource_arn);

        let mut request = SignedRequest::new("GET", "connect", &self.region, &request_uri);
        request.set_content_type("application/x-amz-json-1.1".to_owned());

        self.client.sign_and_dispatch(request, |response| {
            if response.status.is_success() {
                Box::new(response.buffer().from_err().and_then(|response| {
                    let result = proto::json::ResponsePayload::new(&response)
                        .deserialize::<ListTagsForResourceResponse, _>()?;

                    Ok(result)
                }))
            } else {
                Box::new(
                    response.buffer().from_err().and_then(|response| {
                        Err(ListTagsForResourceError::from_response(response))
                    }),
                )
            }
        })
    }

    /// <p>Provides summary information about the hierarchy groups for the specified Amazon Connect instance.</p>
    fn list_user_hierarchy_groups(
        &self,
        input: ListUserHierarchyGroupsRequest,
    ) -> RusotoFuture<ListUserHierarchyGroupsResponse, ListUserHierarchyGroupsError> {
        let request_uri = format!(
            "/user-hierarchy-groups-summary/{instance_id}",
            instance_id = input.instance_id
        );

        let mut request = SignedRequest::new("GET", "connect", &self.region, &request_uri);
        request.set_content_type("application/x-amz-json-1.1".to_owned());

        let mut params = Params::new();
        if let Some(ref x) = input.max_results {
            params.put("maxResults", x);
        }
        if let Some(ref x) = input.next_token {
            params.put("nextToken", x);
        }
        request.set_params(params);

        self.client.sign_and_dispatch(request, |response| {
            if response.status.is_success() {
                Box::new(response.buffer().from_err().and_then(|response| {
                    let result = proto::json::ResponsePayload::new(&response)
                        .deserialize::<ListUserHierarchyGroupsResponse, _>()?;

                    Ok(result)
                }))
            } else {
                Box::new(response.buffer().from_err().and_then(|response| {
                    Err(ListUserHierarchyGroupsError::from_response(response))
                }))
            }
        })
    }

    /// <p>Provides summary information about the users for the specified Amazon Connect instance.</p>
    fn list_users(
        &self,
        input: ListUsersRequest,
    ) -> RusotoFuture<ListUsersResponse, ListUsersError> {
        let request_uri = format!(
            "/users-summary/{instance_id}",
            instance_id = input.instance_id
        );

        let mut request = SignedRequest::new("GET", "connect", &self.region, &request_uri);
        request.set_content_type("application/x-amz-json-1.1".to_owned());

        let mut params = Params::new();
        if let Some(ref x) = input.max_results {
            params.put("maxResults", x);
        }
        if let Some(ref x) = input.next_token {
            params.put("nextToken", x);
        }
        request.set_params(params);

        self.client.sign_and_dispatch(request, |response| {
            if response.status.is_success() {
                Box::new(response.buffer().from_err().and_then(|response| {
                    let result = proto::json::ResponsePayload::new(&response)
                        .deserialize::<ListUsersResponse, _>()?;

                    Ok(result)
                }))
            } else {
                Box::new(
                    response
                        .buffer()
                        .from_err()
                        .and_then(|response| Err(ListUsersError::from_response(response))),
                )
            }
        })
    }

    /// <p>Initiates a contact flow to start a new chat for the customer. Response of this API provides a token required to obtain credentials from the <a href="https://docs.aws.amazon.com/connect-participant/latest/APIReference/API_CreateParticipantConnection.html">CreateParticipantConnection</a> API in the Amazon Connect Participant Service.</p> <p>When a new chat contact is successfully created, clients need to subscribe to the participant’s connection for the created chat within 5 minutes. This is achieved by invoking <a href="https://docs.aws.amazon.com/connect-participant/latest/APIReference/API_CreateParticipantConnection.html">CreateParticipantConnection</a> with WEBSOCKET and CONNECTION_CREDENTIALS. </p>
    fn start_chat_contact(
        &self,
        input: StartChatContactRequest,
    ) -> RusotoFuture<StartChatContactResponse, StartChatContactError> {
        let request_uri = "/contact/chat";

        let mut request = SignedRequest::new("PUT", "connect", &self.region, &request_uri);
        request.set_content_type("application/x-amz-json-1.1".to_owned());

        let encoded = Some(serde_json::to_vec(&input).unwrap());
        request.set_payload(encoded);

        self.client.sign_and_dispatch(request, |response| {
            if response.status.is_success() {
                Box::new(response.buffer().from_err().and_then(|response| {
                    let result = proto::json::ResponsePayload::new(&response)
                        .deserialize::<StartChatContactResponse, _>()?;

                    Ok(result)
                }))
            } else {
                Box::new(
                    response
                        .buffer()
                        .from_err()
                        .and_then(|response| Err(StartChatContactError::from_response(response))),
                )
            }
        })
    }

    /// <p>Initiates a contact flow to place an outbound call to a customer.</p> <p>There is a 60 second dialing timeout for this operation. If the call is not connected after 60 seconds, it fails.</p>
    fn start_outbound_voice_contact(
        &self,
        input: StartOutboundVoiceContactRequest,
    ) -> RusotoFuture<StartOutboundVoiceContactResponse, StartOutboundVoiceContactError> {
        let request_uri = "/contact/outbound-voice";

        let mut request = SignedRequest::new("PUT", "connect", &self.region, &request_uri);
        request.set_content_type("application/x-amz-json-1.1".to_owned());

        let encoded = Some(serde_json::to_vec(&input).unwrap());
        request.set_payload(encoded);

        self.client.sign_and_dispatch(request, |response| {
            if response.status.is_success() {
                Box::new(response.buffer().from_err().and_then(|response| {
                    let result = proto::json::ResponsePayload::new(&response)
                        .deserialize::<StartOutboundVoiceContactResponse, _>()?;

                    Ok(result)
                }))
            } else {
                Box::new(response.buffer().from_err().and_then(|response| {
                    Err(StartOutboundVoiceContactError::from_response(response))
                }))
            }
        })
    }

    /// <p>Ends the specified contact.</p>
    fn stop_contact(
        &self,
        input: StopContactRequest,
    ) -> RusotoFuture<StopContactResponse, StopContactError> {
        let request_uri = "/contact/stop";

        let mut request = SignedRequest::new("POST", "connect", &self.region, &request_uri);
        request.set_content_type("application/x-amz-json-1.1".to_owned());

        let encoded = Some(serde_json::to_vec(&input).unwrap());
        request.set_payload(encoded);

        self.client.sign_and_dispatch(request, |response| {
            if response.status.is_success() {
                Box::new(response.buffer().from_err().and_then(|response| {
                    let result = proto::json::ResponsePayload::new(&response)
                        .deserialize::<StopContactResponse, _>()?;

                    Ok(result)
                }))
            } else {
                Box::new(
                    response
                        .buffer()
                        .from_err()
                        .and_then(|response| Err(StopContactError::from_response(response))),
                )
            }
        })
    }

    /// <p>Adds the specified tags to the specified resource.</p> <p>The supported resource type is users.</p>
    fn tag_resource(&self, input: TagResourceRequest) -> RusotoFuture<(), TagResourceError> {
        let request_uri = format!("/tags/{resource_arn}", resource_arn = input.resource_arn);

        let mut request = SignedRequest::new("POST", "connect", &self.region, &request_uri);
        request.set_content_type("application/x-amz-json-1.1".to_owned());

        let encoded = Some(serde_json::to_vec(&input).unwrap());
        request.set_payload(encoded);

        self.client.sign_and_dispatch(request, |response| {
            if response.status.is_success() {
                Box::new(response.buffer().from_err().and_then(|response| {
                    let result = ::std::mem::drop(response);

                    Ok(result)
                }))
            } else {
                Box::new(
                    response
                        .buffer()
                        .from_err()
                        .and_then(|response| Err(TagResourceError::from_response(response))),
                )
            }
        })
    }

    /// <p>Removes the specified tags from the specified resource.</p>
    fn untag_resource(&self, input: UntagResourceRequest) -> RusotoFuture<(), UntagResourceError> {
        let request_uri = format!("/tags/{resource_arn}", resource_arn = input.resource_arn);

        let mut request = SignedRequest::new("DELETE", "connect", &self.region, &request_uri);
        request.set_content_type("application/x-amz-json-1.1".to_owned());

        let mut params = Params::new();
        for item in input.tag_keys.iter() {
            params.put("tagKeys", item);
        }
        request.set_params(params);

        self.client.sign_and_dispatch(request, |response| {
            if response.status.is_success() {
                Box::new(response.buffer().from_err().and_then(|response| {
                    let result = ::std::mem::drop(response);

                    Ok(result)
                }))
            } else {
                Box::new(
                    response
                        .buffer()
                        .from_err()
                        .and_then(|response| Err(UntagResourceError::from_response(response))),
                )
            }
        })
    }

    /// <p>Creates or updates the contact attributes associated with the specified contact.</p> <p>You can add or update attributes for both ongoing and completed contacts. For example, you can update the customer's name or the reason the customer called while the call is active, or add notes about steps that the agent took during the call that are displayed to the next agent that takes the call. You can also update attributes for a contact using data from your CRM application and save the data with the contact in Amazon Connect. You could also flag calls for additional analysis, such as legal review or identifying abusive callers.</p> <p>Contact attributes are available in Amazon Connect for 24 months, and are then deleted.</p> <p> <b>Important:</b> You cannot use the operation to update attributes for contacts that occurred prior to the release of the API, September 12, 2018. You can update attributes only for contacts that started after the release of the API. If you attempt to update attributes for a contact that occurred prior to the release of the API, a 400 error is returned. This applies also to queued callbacks that were initiated prior to the release of the API but are still active in your instance.</p>
    fn update_contact_attributes(
        &self,
        input: UpdateContactAttributesRequest,
    ) -> RusotoFuture<UpdateContactAttributesResponse, UpdateContactAttributesError> {
        let request_uri = "/contact/attributes";

        let mut request = SignedRequest::new("POST", "connect", &self.region, &request_uri);
        request.set_content_type("application/x-amz-json-1.1".to_owned());

        let encoded = Some(serde_json::to_vec(&input).unwrap());
        request.set_payload(encoded);

        self.client.sign_and_dispatch(request, |response| {
            if response.status.is_success() {
                Box::new(response.buffer().from_err().and_then(|response| {
                    let result = proto::json::ResponsePayload::new(&response)
                        .deserialize::<UpdateContactAttributesResponse, _>()?;

                    Ok(result)
                }))
            } else {
                Box::new(response.buffer().from_err().and_then(|response| {
                    Err(UpdateContactAttributesError::from_response(response))
                }))
            }
        })
    }

    /// <p>Assigns the specified hierarchy group to the specified user.</p>
    fn update_user_hierarchy(
        &self,
        input: UpdateUserHierarchyRequest,
    ) -> RusotoFuture<(), UpdateUserHierarchyError> {
        let request_uri = format!(
            "/users/{instance_id}/{user_id}/hierarchy",
            instance_id = input.instance_id,
            user_id = input.user_id
        );

        let mut request = SignedRequest::new("POST", "connect", &self.region, &request_uri);
        request.set_content_type("application/x-amz-json-1.1".to_owned());

        let encoded = Some(serde_json::to_vec(&input).unwrap());
        request.set_payload(encoded);

        self.client.sign_and_dispatch(request, |response| {
            if response.status.is_success() {
                Box::new(response.buffer().from_err().and_then(|response| {
                    let result = ::std::mem::drop(response);

                    Ok(result)
                }))
            } else {
                Box::new(
                    response.buffer().from_err().and_then(|response| {
                        Err(UpdateUserHierarchyError::from_response(response))
                    }),
                )
            }
        })
    }

    /// <p>Updates the identity information for the specified user.</p>
    fn update_user_identity_info(
        &self,
        input: UpdateUserIdentityInfoRequest,
    ) -> RusotoFuture<(), UpdateUserIdentityInfoError> {
        let request_uri = format!(
            "/users/{instance_id}/{user_id}/identity-info",
            instance_id = input.instance_id,
            user_id = input.user_id
        );

        let mut request = SignedRequest::new("POST", "connect", &self.region, &request_uri);
        request.set_content_type("application/x-amz-json-1.1".to_owned());

        let encoded = Some(serde_json::to_vec(&input).unwrap());
        request.set_payload(encoded);

        self.client.sign_and_dispatch(request, |response| {
            if response.status.is_success() {
                Box::new(response.buffer().from_err().and_then(|response| {
                    let result = ::std::mem::drop(response);

                    Ok(result)
                }))
            } else {
                Box::new(
                    response.buffer().from_err().and_then(|response| {
                        Err(UpdateUserIdentityInfoError::from_response(response))
                    }),
                )
            }
        })
    }

    /// <p>Updates the phone configuration settings for the specified user.</p>
    fn update_user_phone_config(
        &self,
        input: UpdateUserPhoneConfigRequest,
    ) -> RusotoFuture<(), UpdateUserPhoneConfigError> {
        let request_uri = format!(
            "/users/{instance_id}/{user_id}/phone-config",
            instance_id = input.instance_id,
            user_id = input.user_id
        );

        let mut request = SignedRequest::new("POST", "connect", &self.region, &request_uri);
        request.set_content_type("application/x-amz-json-1.1".to_owned());

        let encoded = Some(serde_json::to_vec(&input).unwrap());
        request.set_payload(encoded);

        self.client.sign_and_dispatch(request, |response| {
            if response.status.is_success() {
                Box::new(response.buffer().from_err().and_then(|response| {
                    let result = ::std::mem::drop(response);

                    Ok(result)
                }))
            } else {
                Box::new(
                    response.buffer().from_err().and_then(|response| {
                        Err(UpdateUserPhoneConfigError::from_response(response))
                    }),
                )
            }
        })
    }

    /// <p>Assigns the specified routing profile to the specified user.</p>
    fn update_user_routing_profile(
        &self,
        input: UpdateUserRoutingProfileRequest,
    ) -> RusotoFuture<(), UpdateUserRoutingProfileError> {
        let request_uri = format!(
            "/users/{instance_id}/{user_id}/routing-profile",
            instance_id = input.instance_id,
            user_id = input.user_id
        );

        let mut request = SignedRequest::new("POST", "connect", &self.region, &request_uri);
        request.set_content_type("application/x-amz-json-1.1".to_owned());

        let encoded = Some(serde_json::to_vec(&input).unwrap());
        request.set_payload(encoded);

        self.client.sign_and_dispatch(request, |response| {
            if response.status.is_success() {
                Box::new(response.buffer().from_err().and_then(|response| {
                    let result = ::std::mem::drop(response);

                    Ok(result)
                }))
            } else {
                Box::new(response.buffer().from_err().and_then(|response| {
                    Err(UpdateUserRoutingProfileError::from_response(response))
                }))
            }
        })
    }

    /// <p>Assigns the specified security profiles to the specified user.</p>
    fn update_user_security_profiles(
        &self,
        input: UpdateUserSecurityProfilesRequest,
    ) -> RusotoFuture<(), UpdateUserSecurityProfilesError> {
        let request_uri = format!(
            "/users/{instance_id}/{user_id}/security-profiles",
            instance_id = input.instance_id,
            user_id = input.user_id
        );

        let mut request = SignedRequest::new("POST", "connect", &self.region, &request_uri);
        request.set_content_type("application/x-amz-json-1.1".to_owned());

        let encoded = Some(serde_json::to_vec(&input).unwrap());
        request.set_payload(encoded);

        self.client.sign_and_dispatch(request, |response| {
            if response.status.is_success() {
                Box::new(response.buffer().from_err().and_then(|response| {
                    let result = ::std::mem::drop(response);

                    Ok(result)
                }))
            } else {
                Box::new(response.buffer().from_err().and_then(|response| {
                    Err(UpdateUserSecurityProfilesError::from_response(response))
                }))
            }
        })
    }
}<|MERGE_RESOLUTION|>--- conflicted
+++ resolved
@@ -26,6 +26,7 @@
 use serde_json;
 /// <p>A chat message.</p>
 #[derive(Default, Debug, Clone, PartialEq, Serialize)]
+#[cfg_attr(feature = "deserialize_structs", derive(Deserialize))]
 pub struct ChatMessage {
     /// <p>The content of the chat message.</p>
     #[serde(rename = "Content")]
@@ -576,6 +577,7 @@
 }
 
 #[derive(Default, Debug, Clone, PartialEq, Serialize)]
+#[cfg_attr(feature = "deserialize_structs", derive(Deserialize))]
 pub struct ListContactFlowsRequest {
     /// <p>The type of contact flow.</p>
     #[serde(rename = "ContactFlowTypes")]
@@ -608,6 +610,7 @@
 }
 
 #[derive(Default, Debug, Clone, PartialEq, Serialize)]
+#[cfg_attr(feature = "deserialize_structs", derive(Deserialize))]
 pub struct ListHoursOfOperationsRequest {
     /// <p>The identifier of the Amazon Connect instance.</p>
     #[serde(rename = "InstanceId")]
@@ -636,6 +639,7 @@
 }
 
 #[derive(Default, Debug, Clone, PartialEq, Serialize)]
+#[cfg_attr(feature = "deserialize_structs", derive(Deserialize))]
 pub struct ListPhoneNumbersRequest {
     /// <p>The identifier of the Amazon Connect instance.</p>
     #[serde(rename = "InstanceId")]
@@ -672,6 +676,7 @@
 }
 
 #[derive(Default, Debug, Clone, PartialEq, Serialize)]
+#[cfg_attr(feature = "deserialize_structs", derive(Deserialize))]
 pub struct ListQueuesRequest {
     /// <p>The identifier of the Amazon Connect instance.</p>
     #[serde(rename = "InstanceId")]
@@ -762,9 +767,7 @@
 }
 
 #[derive(Default, Debug, Clone, PartialEq, Serialize)]
-<<<<<<< HEAD
 #[cfg_attr(feature = "deserialize_structs", derive(Deserialize))]
-=======
 pub struct ListTagsForResourceRequest {
     /// <p>The Amazon Resource Name (ARN) of the resource.</p>
     #[serde(rename = "resourceArn")]
@@ -781,7 +784,7 @@
 }
 
 #[derive(Default, Debug, Clone, PartialEq, Serialize)]
->>>>>>> 36d57c13
+#[cfg_attr(feature = "deserialize_structs", derive(Deserialize))]
 pub struct ListUserHierarchyGroupsRequest {
     /// <p>The identifier of the Amazon Connect instance.</p>
     #[serde(rename = "InstanceId")]
@@ -840,6 +843,7 @@
 
 /// <p>The customer's details.</p>
 #[derive(Default, Debug, Clone, PartialEq, Serialize)]
+#[cfg_attr(feature = "deserialize_structs", derive(Deserialize))]
 pub struct ParticipantDetails {
     /// <p>Display name of the participant.</p>
     #[serde(rename = "DisplayName")]
@@ -945,9 +949,7 @@
 }
 
 #[derive(Default, Debug, Clone, PartialEq, Serialize)]
-<<<<<<< HEAD
 #[cfg_attr(feature = "deserialize_structs", derive(Deserialize))]
-=======
 pub struct StartChatContactRequest {
     /// <p>A custom key-value pair using an attribute map. The attributes are standard Amazon Connect attributes, and can be accessed in contact flows just like any other contact attributes. </p> <p>There can be up to 32,768 UTF-8 bytes across all key-value pairs per contact. Attribute keys can include only alphanumeric, dash, and underscore characters.</p>
     #[serde(rename = "Attributes")]
@@ -990,7 +992,7 @@
 }
 
 #[derive(Default, Debug, Clone, PartialEq, Serialize)]
->>>>>>> 36d57c13
+#[cfg_attr(feature = "deserialize_structs", derive(Deserialize))]
 pub struct StartOutboundVoiceContactRequest {
     /// <p>A custom key-value pair using an attribute map. The attributes are standard Amazon Connect attributes, and can be accessed in contact flows just like any other contact attributes.</p> <p>There can be up to 32,768 UTF-8 bytes across all key-value pairs per contact. Attribute keys can include only alphanumeric, dash, and underscore characters.</p>
     #[serde(rename = "Attributes")]
@@ -1044,6 +1046,7 @@
 pub struct StopContactResponse {}
 
 #[derive(Default, Debug, Clone, PartialEq, Serialize)]
+#[cfg_attr(feature = "deserialize_structs", derive(Deserialize))]
 pub struct TagResourceRequest {
     /// <p>The Amazon Resource Name (ARN) of the resource.</p>
     #[serde(rename = "resourceArn")]
@@ -1067,9 +1070,7 @@
 }
 
 #[derive(Default, Debug, Clone, PartialEq, Serialize)]
-<<<<<<< HEAD
 #[cfg_attr(feature = "deserialize_structs", derive(Deserialize))]
-=======
 pub struct UntagResourceRequest {
     /// <p>The Amazon Resource Name (ARN) of the resource.</p>
     #[serde(rename = "resourceArn")]
@@ -1080,7 +1081,7 @@
 }
 
 #[derive(Default, Debug, Clone, PartialEq, Serialize)]
->>>>>>> 36d57c13
+#[cfg_attr(feature = "deserialize_structs", derive(Deserialize))]
 pub struct UpdateContactAttributesRequest {
     /// <p>The Amazon Connect attributes. These attributes can be accessed in contact flows just like any other contact attributes.</p> <p>You can have up to 32,768 UTF-8 bytes across all attributes for a contact. Attribute keys can include only alphanumeric, dash, and underscore characters.</p>
     #[serde(rename = "Attributes")]
