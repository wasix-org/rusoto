// =================================================================
//
//                           * WARNING *
//
//                    This file is generated!
//
//  Changes made to this file will be overwritten. If changes are
//  required to the generated code, the service_crategen project
//  must be updated to generate the changes.
//
// =================================================================

use std::error::Error;
use std::fmt;

use async_trait::async_trait;
use rusoto_core::credential::ProvideAwsCredentials;
use rusoto_core::region;
use rusoto_core::request::{BufferedHttpResponse, DispatchSignedRequest};
use rusoto_core::{Client, RusotoError};

use rusoto_core::proto;
use rusoto_core::request::HttpResponse;
use rusoto_core::signature::SignedRequest;
#[allow(unused_imports)]
use serde::{Deserialize, Serialize};

impl PersonalizeClient {
    fn new_signed_request(&self, http_method: &str, request_uri: &str) -> SignedRequest {
        let mut request = SignedRequest::new(http_method, "personalize", &self.region, request_uri);

        request.set_content_type("application/x-amz-json-1.1".to_owned());

        request
    }

    async fn sign_and_dispatch<E>(
        &self,
        request: SignedRequest,
        from_response: fn(BufferedHttpResponse) -> RusotoError<E>,
    ) -> Result<HttpResponse, RusotoError<E>> {
        let mut response = self.client.sign_and_dispatch(request).await?;
        if !response.status.is_success() {
            let response = response.buffer().await.map_err(RusotoError::HttpDispatch)?;
            return Err(from_response(response));
        }

        Ok(response)
    }
}

use serde_json;
/// <p>Describes a custom algorithm.</p>
#[derive(Clone, Debug, Default, Deserialize, PartialEq)]
#[cfg_attr(any(test, feature = "serialize_structs"), derive(Serialize))]
pub struct Algorithm {
    /// <p>The Amazon Resource Name (ARN) of the algorithm.</p>
    #[serde(rename = "algorithmArn")]
    #[serde(skip_serializing_if = "Option::is_none")]
    pub algorithm_arn: Option<String>,
    /// <p>The URI of the Docker container for the algorithm image.</p>
    #[serde(rename = "algorithmImage")]
    #[serde(skip_serializing_if = "Option::is_none")]
    pub algorithm_image: Option<AlgorithmImage>,
    /// <p>The date and time (in Unix time) that the algorithm was created.</p>
    #[serde(rename = "creationDateTime")]
    #[serde(skip_serializing_if = "Option::is_none")]
    pub creation_date_time: Option<f64>,
    /// <p>Specifies the default hyperparameters, their ranges, and whether they are tunable. A tunable hyperparameter can have its value determined during hyperparameter optimization (HPO).</p>
    #[serde(rename = "defaultHyperParameterRanges")]
    #[serde(skip_serializing_if = "Option::is_none")]
    pub default_hyper_parameter_ranges: Option<DefaultHyperParameterRanges>,
    /// <p>Specifies the default hyperparameters.</p>
    #[serde(rename = "defaultHyperParameters")]
    #[serde(skip_serializing_if = "Option::is_none")]
    pub default_hyper_parameters: Option<::std::collections::HashMap<String, String>>,
    /// <p>Specifies the default maximum number of training jobs and parallel training jobs.</p>
    #[serde(rename = "defaultResourceConfig")]
    #[serde(skip_serializing_if = "Option::is_none")]
    pub default_resource_config: Option<::std::collections::HashMap<String, String>>,
    /// <p>The date and time (in Unix time) that the algorithm was last updated.</p>
    #[serde(rename = "lastUpdatedDateTime")]
    #[serde(skip_serializing_if = "Option::is_none")]
    pub last_updated_date_time: Option<f64>,
    /// <p>The name of the algorithm.</p>
    #[serde(rename = "name")]
    #[serde(skip_serializing_if = "Option::is_none")]
    pub name: Option<String>,
    /// <p>The Amazon Resource Name (ARN) of the role.</p>
    #[serde(rename = "roleArn")]
    #[serde(skip_serializing_if = "Option::is_none")]
    pub role_arn: Option<String>,
    /// <p>The training input mode.</p>
    #[serde(rename = "trainingInputMode")]
    #[serde(skip_serializing_if = "Option::is_none")]
    pub training_input_mode: Option<String>,
}

/// <p>Describes an algorithm image.</p>
#[derive(Clone, Debug, Default, Deserialize, PartialEq)]
#[cfg_attr(any(test, feature = "serialize_structs"), derive(Serialize))]
pub struct AlgorithmImage {
    /// <p>The URI of the Docker container for the algorithm image.</p>
    #[serde(rename = "dockerURI")]
    pub docker_uri: String,
    /// <p>The name of the algorithm image.</p>
    #[serde(rename = "name")]
    #[serde(skip_serializing_if = "Option::is_none")]
    pub name: Option<String>,
}

/// <p>When the solution performs AutoML (<code>performAutoML</code> is true in <a>CreateSolution</a>), Amazon Personalize determines which recipe, from the specified list, optimizes the given metric. Amazon Personalize then uses that recipe for the solution.</p>
#[derive(Clone, Debug, Default, Deserialize, PartialEq, Serialize)]
pub struct AutoMLConfig {
    /// <p>The metric to optimize.</p>
    #[serde(rename = "metricName")]
    #[serde(skip_serializing_if = "Option::is_none")]
    pub metric_name: Option<String>,
    /// <p>The list of candidate recipes.</p>
    #[serde(rename = "recipeList")]
    #[serde(skip_serializing_if = "Option::is_none")]
    pub recipe_list: Option<Vec<String>>,
}

/// <p>When the solution performs AutoML (<code>performAutoML</code> is true in <a>CreateSolution</a>), specifies the recipe that best optimized the specified metric.</p>
#[derive(Clone, Debug, Default, Deserialize, PartialEq)]
#[cfg_attr(any(test, feature = "serialize_structs"), derive(Serialize))]
pub struct AutoMLResult {
    /// <p>The Amazon Resource Name (ARN) of the best recipe.</p>
    #[serde(rename = "bestRecipeArn")]
    #[serde(skip_serializing_if = "Option::is_none")]
    pub best_recipe_arn: Option<String>,
}

/// <p>Contains information on a batch inference job.</p>
#[derive(Clone, Debug, Default, Deserialize, PartialEq)]
#[cfg_attr(any(test, feature = "serialize_structs"), derive(Serialize))]
pub struct BatchInferenceJob {
    /// <p>The Amazon Resource Name (ARN) of the batch inference job.</p>
    #[serde(rename = "batchInferenceJobArn")]
    #[serde(skip_serializing_if = "Option::is_none")]
    pub batch_inference_job_arn: Option<String>,
    /// <p>The time at which the batch inference job was created.</p>
    #[serde(rename = "creationDateTime")]
    #[serde(skip_serializing_if = "Option::is_none")]
    pub creation_date_time: Option<f64>,
    /// <p>If the batch inference job failed, the reason for the failure.</p>
    #[serde(rename = "failureReason")]
    #[serde(skip_serializing_if = "Option::is_none")]
    pub failure_reason: Option<String>,
    /// <p>The ARN of the filter used on the batch inference job.</p>
    #[serde(rename = "filterArn")]
    #[serde(skip_serializing_if = "Option::is_none")]
    pub filter_arn: Option<String>,
    /// <p>The Amazon S3 path that leads to the input data used to generate the batch inference job.</p>
    #[serde(rename = "jobInput")]
    #[serde(skip_serializing_if = "Option::is_none")]
    pub job_input: Option<BatchInferenceJobInput>,
    /// <p>The name of the batch inference job.</p>
    #[serde(rename = "jobName")]
    #[serde(skip_serializing_if = "Option::is_none")]
    pub job_name: Option<String>,
    /// <p>The Amazon S3 bucket that contains the output data generated by the batch inference job.</p>
    #[serde(rename = "jobOutput")]
    #[serde(skip_serializing_if = "Option::is_none")]
    pub job_output: Option<BatchInferenceJobOutput>,
    /// <p>The time at which the batch inference job was last updated.</p>
    #[serde(rename = "lastUpdatedDateTime")]
    #[serde(skip_serializing_if = "Option::is_none")]
    pub last_updated_date_time: Option<f64>,
    /// <p>The number of recommendations generated by the batch inference job. This number includes the error messages generated for failed input records.</p>
    #[serde(rename = "numResults")]
    #[serde(skip_serializing_if = "Option::is_none")]
    pub num_results: Option<i64>,
    /// <p>The ARN of the Amazon Identity and Access Management (IAM) role that requested the batch inference job.</p>
    #[serde(rename = "roleArn")]
    #[serde(skip_serializing_if = "Option::is_none")]
    pub role_arn: Option<String>,
    /// <p>The Amazon Resource Name (ARN) of the solution version from which the batch inference job was created.</p>
    #[serde(rename = "solutionVersionArn")]
    #[serde(skip_serializing_if = "Option::is_none")]
    pub solution_version_arn: Option<String>,
    /// <p><p>The status of the batch inference job. The status is one of the following values:</p> <ul> <li> <p>PENDING</p> </li> <li> <p>IN PROGRESS</p> </li> <li> <p>ACTIVE</p> </li> <li> <p>CREATE FAILED</p> </li> </ul></p>
    #[serde(rename = "status")]
    #[serde(skip_serializing_if = "Option::is_none")]
    pub status: Option<String>,
}

/// <p>The input configuration of a batch inference job.</p>
#[derive(Clone, Debug, Default, Deserialize, PartialEq, Serialize)]
pub struct BatchInferenceJobInput {
    /// <p>The URI of the Amazon S3 location that contains your input data. The Amazon S3 bucket must be in the same region as the API endpoint you are calling.</p>
    #[serde(rename = "s3DataSource")]
    pub s_3_data_source: S3DataConfig,
}

/// <p>The output configuration parameters of a batch inference job.</p>
#[derive(Clone, Debug, Default, Deserialize, PartialEq, Serialize)]
pub struct BatchInferenceJobOutput {
    /// <p>Information on the Amazon S3 bucket in which the batch inference job's output is stored.</p>
    #[serde(rename = "s3DataDestination")]
    pub s_3_data_destination: S3DataConfig,
}

/// <p>A truncated version of the <a>BatchInferenceJob</a> datatype. The <a>ListBatchInferenceJobs</a> operation returns a list of batch inference job summaries.</p>
#[derive(Clone, Debug, Default, Deserialize, PartialEq)]
#[cfg_attr(any(test, feature = "serialize_structs"), derive(Serialize))]
pub struct BatchInferenceJobSummary {
    /// <p>The Amazon Resource Name (ARN) of the batch inference job.</p>
    #[serde(rename = "batchInferenceJobArn")]
    #[serde(skip_serializing_if = "Option::is_none")]
    pub batch_inference_job_arn: Option<String>,
    /// <p>The time at which the batch inference job was created.</p>
    #[serde(rename = "creationDateTime")]
    #[serde(skip_serializing_if = "Option::is_none")]
    pub creation_date_time: Option<f64>,
    /// <p>If the batch inference job failed, the reason for the failure.</p>
    #[serde(rename = "failureReason")]
    #[serde(skip_serializing_if = "Option::is_none")]
    pub failure_reason: Option<String>,
    /// <p>The name of the batch inference job.</p>
    #[serde(rename = "jobName")]
    #[serde(skip_serializing_if = "Option::is_none")]
    pub job_name: Option<String>,
    /// <p>The time at which the batch inference job was last updated.</p>
    #[serde(rename = "lastUpdatedDateTime")]
    #[serde(skip_serializing_if = "Option::is_none")]
    pub last_updated_date_time: Option<f64>,
    /// <p>The ARN of the solution version used by the batch inference job.</p>
    #[serde(rename = "solutionVersionArn")]
    #[serde(skip_serializing_if = "Option::is_none")]
    pub solution_version_arn: Option<String>,
    /// <p><p>The status of the batch inference job. The status is one of the following values:</p> <ul> <li> <p>PENDING</p> </li> <li> <p>IN PROGRESS</p> </li> <li> <p>ACTIVE</p> </li> <li> <p>CREATE FAILED</p> </li> </ul></p>
    #[serde(rename = "status")]
    #[serde(skip_serializing_if = "Option::is_none")]
    pub status: Option<String>,
}

/// <p>Describes a deployed solution version, otherwise known as a campaign. For more information on campaigns, see <a>CreateCampaign</a>.</p>
#[derive(Clone, Debug, Default, Deserialize, PartialEq)]
#[cfg_attr(any(test, feature = "serialize_structs"), derive(Serialize))]
pub struct Campaign {
    /// <p>The Amazon Resource Name (ARN) of the campaign. </p>
    #[serde(rename = "campaignArn")]
    #[serde(skip_serializing_if = "Option::is_none")]
    pub campaign_arn: Option<String>,
    /// <p>The date and time (in Unix format) that the campaign was created.</p>
    #[serde(rename = "creationDateTime")]
    #[serde(skip_serializing_if = "Option::is_none")]
    pub creation_date_time: Option<f64>,
    /// <p>If a campaign fails, the reason behind the failure.</p>
    #[serde(rename = "failureReason")]
    #[serde(skip_serializing_if = "Option::is_none")]
    pub failure_reason: Option<String>,
    /// <p>The date and time (in Unix format) that the campaign was last updated.</p>
    #[serde(rename = "lastUpdatedDateTime")]
    #[serde(skip_serializing_if = "Option::is_none")]
    pub last_updated_date_time: Option<f64>,
    #[serde(rename = "latestCampaignUpdate")]
    #[serde(skip_serializing_if = "Option::is_none")]
    pub latest_campaign_update: Option<CampaignUpdateSummary>,
    /// <p>Specifies the requested minimum provisioned transactions (recommendations) per second.</p>
    #[serde(rename = "minProvisionedTPS")]
    #[serde(skip_serializing_if = "Option::is_none")]
    pub min_provisioned_tps: Option<i64>,
    /// <p>The name of the campaign.</p>
    #[serde(rename = "name")]
    #[serde(skip_serializing_if = "Option::is_none")]
    pub name: Option<String>,
    /// <p>The Amazon Resource Name (ARN) of a specific version of the solution.</p>
    #[serde(rename = "solutionVersionArn")]
    #[serde(skip_serializing_if = "Option::is_none")]
    pub solution_version_arn: Option<String>,
    /// <p><p>The status of the campaign.</p> <p>A campaign can be in one of the following states:</p> <ul> <li> <p>CREATE PENDING &gt; CREATE IN<em>PROGRESS &gt; ACTIVE -or- CREATE FAILED</p> </li> <li> <p>DELETE PENDING &gt; DELETE IN</em>PROGRESS</p> </li> </ul></p>
    #[serde(rename = "status")]
    #[serde(skip_serializing_if = "Option::is_none")]
    pub status: Option<String>,
}

/// <p>Provides a summary of the properties of a campaign. For a complete listing, call the <a>DescribeCampaign</a> API.</p>
#[derive(Clone, Debug, Default, Deserialize, PartialEq)]
#[cfg_attr(any(test, feature = "serialize_structs"), derive(Serialize))]
pub struct CampaignSummary {
    /// <p>The Amazon Resource Name (ARN) of the campaign.</p>
    #[serde(rename = "campaignArn")]
    #[serde(skip_serializing_if = "Option::is_none")]
    pub campaign_arn: Option<String>,
    /// <p>The date and time (in Unix time) that the campaign was created.</p>
    #[serde(rename = "creationDateTime")]
    #[serde(skip_serializing_if = "Option::is_none")]
    pub creation_date_time: Option<f64>,
    /// <p>If a campaign fails, the reason behind the failure.</p>
    #[serde(rename = "failureReason")]
    #[serde(skip_serializing_if = "Option::is_none")]
    pub failure_reason: Option<String>,
    /// <p>The date and time (in Unix time) that the campaign was last updated.</p>
    #[serde(rename = "lastUpdatedDateTime")]
    #[serde(skip_serializing_if = "Option::is_none")]
    pub last_updated_date_time: Option<f64>,
    /// <p>The name of the campaign.</p>
    #[serde(rename = "name")]
    #[serde(skip_serializing_if = "Option::is_none")]
    pub name: Option<String>,
    /// <p><p>The status of the campaign.</p> <p>A campaign can be in one of the following states:</p> <ul> <li> <p>CREATE PENDING &gt; CREATE IN<em>PROGRESS &gt; ACTIVE -or- CREATE FAILED</p> </li> <li> <p>DELETE PENDING &gt; DELETE IN</em>PROGRESS</p> </li> </ul></p>
    #[serde(rename = "status")]
    #[serde(skip_serializing_if = "Option::is_none")]
    pub status: Option<String>,
}

/// <p>Provides a summary of the properties of a campaign update. For a complete listing, call the <a>DescribeCampaign</a> API.</p>
#[derive(Clone, Debug, Default, Deserialize, PartialEq)]
#[cfg_attr(any(test, feature = "serialize_structs"), derive(Serialize))]
pub struct CampaignUpdateSummary {
    /// <p>The date and time (in Unix time) that the campaign update was created.</p>
    #[serde(rename = "creationDateTime")]
    #[serde(skip_serializing_if = "Option::is_none")]
    pub creation_date_time: Option<f64>,
    /// <p>If a campaign update fails, the reason behind the failure.</p>
    #[serde(rename = "failureReason")]
    #[serde(skip_serializing_if = "Option::is_none")]
    pub failure_reason: Option<String>,
    /// <p>The date and time (in Unix time) that the campaign update was last updated.</p>
    #[serde(rename = "lastUpdatedDateTime")]
    #[serde(skip_serializing_if = "Option::is_none")]
    pub last_updated_date_time: Option<f64>,
    /// <p>Specifies the requested minimum provisioned transactions (recommendations) per second that Amazon Personalize will support.</p>
    #[serde(rename = "minProvisionedTPS")]
    #[serde(skip_serializing_if = "Option::is_none")]
    pub min_provisioned_tps: Option<i64>,
    /// <p>The Amazon Resource Name (ARN) of the deployed solution version.</p>
    #[serde(rename = "solutionVersionArn")]
    #[serde(skip_serializing_if = "Option::is_none")]
    pub solution_version_arn: Option<String>,
    /// <p><p>The status of the campaign update.</p> <p>A campaign update can be in one of the following states:</p> <ul> <li> <p>CREATE PENDING &gt; CREATE IN<em>PROGRESS &gt; ACTIVE -or- CREATE FAILED</p> </li> <li> <p>DELETE PENDING &gt; DELETE IN</em>PROGRESS</p> </li> </ul></p>
    #[serde(rename = "status")]
    #[serde(skip_serializing_if = "Option::is_none")]
    pub status: Option<String>,
}

/// <p>Provides the name and range of a categorical hyperparameter.</p>
#[derive(Clone, Debug, Default, Deserialize, PartialEq, Serialize)]
pub struct CategoricalHyperParameterRange {
    /// <p>The name of the hyperparameter.</p>
    #[serde(rename = "name")]
    #[serde(skip_serializing_if = "Option::is_none")]
    pub name: Option<String>,
    /// <p>A list of the categories for the hyperparameter.</p>
    #[serde(rename = "values")]
    #[serde(skip_serializing_if = "Option::is_none")]
    pub values: Option<Vec<String>>,
}

/// <p>Provides the name and range of a continuous hyperparameter.</p>
#[derive(Clone, Debug, Default, Deserialize, PartialEq, Serialize)]
pub struct ContinuousHyperParameterRange {
    /// <p>The maximum allowable value for the hyperparameter.</p>
    #[serde(rename = "maxValue")]
    #[serde(skip_serializing_if = "Option::is_none")]
    pub max_value: Option<f64>,
    /// <p>The minimum allowable value for the hyperparameter.</p>
    #[serde(rename = "minValue")]
    #[serde(skip_serializing_if = "Option::is_none")]
    pub min_value: Option<f64>,
    /// <p>The name of the hyperparameter.</p>
    #[serde(rename = "name")]
    #[serde(skip_serializing_if = "Option::is_none")]
    pub name: Option<String>,
}

#[derive(Clone, Debug, Default, PartialEq, Serialize)]
#[cfg_attr(feature = "deserialize_structs", derive(Deserialize))]
pub struct CreateBatchInferenceJobRequest {
    /// <p>The ARN of the filter to apply to the batch inference job. For more information on using filters, see Using Filters with Amazon Personalize.</p>
    #[serde(rename = "filterArn")]
    #[serde(skip_serializing_if = "Option::is_none")]
    pub filter_arn: Option<String>,
    /// <p>The Amazon S3 path that leads to the input file to base your recommendations on. The input material must be in JSON format.</p>
    #[serde(rename = "jobInput")]
    pub job_input: BatchInferenceJobInput,
    /// <p>The name of the batch inference job to create.</p>
    #[serde(rename = "jobName")]
    pub job_name: String,
    /// <p>The path to the Amazon S3 bucket where the job's output will be stored.</p>
    #[serde(rename = "jobOutput")]
    pub job_output: BatchInferenceJobOutput,
    /// <p>The number of recommendations to retreive.</p>
    #[serde(rename = "numResults")]
    #[serde(skip_serializing_if = "Option::is_none")]
    pub num_results: Option<i64>,
    /// <p>The ARN of the Amazon Identity and Access Management role that has permissions to read and write to your input and out Amazon S3 buckets respectively.</p>
    #[serde(rename = "roleArn")]
    pub role_arn: String,
    /// <p>The Amazon Resource Name (ARN) of the solution version that will be used to generate the batch inference recommendations.</p>
    #[serde(rename = "solutionVersionArn")]
    pub solution_version_arn: String,
}

#[derive(Clone, Debug, Default, Deserialize, PartialEq)]
#[cfg_attr(any(test, feature = "serialize_structs"), derive(Serialize))]
pub struct CreateBatchInferenceJobResponse {
    /// <p>The ARN of the batch inference job.</p>
    #[serde(rename = "batchInferenceJobArn")]
    #[serde(skip_serializing_if = "Option::is_none")]
    pub batch_inference_job_arn: Option<String>,
}

#[derive(Clone, Debug, Default, PartialEq, Serialize)]
#[cfg_attr(feature = "deserialize_structs", derive(Deserialize))]
pub struct CreateCampaignRequest {
    /// <p>Specifies the requested minimum provisioned transactions (recommendations) per second that Amazon Personalize will support.</p>
    #[serde(rename = "minProvisionedTPS")]
    pub min_provisioned_tps: i64,
    /// <p>A name for the new campaign. The campaign name must be unique within your account.</p>
    #[serde(rename = "name")]
    pub name: String,
    /// <p>The Amazon Resource Name (ARN) of the solution version to deploy.</p>
    #[serde(rename = "solutionVersionArn")]
    pub solution_version_arn: String,
}

#[derive(Clone, Debug, Default, Deserialize, PartialEq)]
#[cfg_attr(any(test, feature = "serialize_structs"), derive(Serialize))]
pub struct CreateCampaignResponse {
    /// <p>The Amazon Resource Name (ARN) of the campaign.</p>
    #[serde(rename = "campaignArn")]
    #[serde(skip_serializing_if = "Option::is_none")]
    pub campaign_arn: Option<String>,
}

#[derive(Clone, Debug, Default, PartialEq, Serialize)]
#[cfg_attr(feature = "deserialize_structs", derive(Deserialize))]
pub struct CreateDatasetGroupRequest {
    /// <p>The Amazon Resource Name (ARN) of a KMS key used to encrypt the datasets.</p>
    #[serde(rename = "kmsKeyArn")]
    #[serde(skip_serializing_if = "Option::is_none")]
    pub kms_key_arn: Option<String>,
    /// <p>The name for the new dataset group.</p>
    #[serde(rename = "name")]
    pub name: String,
    /// <p>The ARN of the IAM role that has permissions to access the KMS key. Supplying an IAM role is only valid when also specifying a KMS key.</p>
    #[serde(rename = "roleArn")]
    #[serde(skip_serializing_if = "Option::is_none")]
    pub role_arn: Option<String>,
}

#[derive(Clone, Debug, Default, Deserialize, PartialEq)]
#[cfg_attr(any(test, feature = "serialize_structs"), derive(Serialize))]
pub struct CreateDatasetGroupResponse {
    /// <p>The Amazon Resource Name (ARN) of the new dataset group.</p>
    #[serde(rename = "datasetGroupArn")]
    #[serde(skip_serializing_if = "Option::is_none")]
    pub dataset_group_arn: Option<String>,
}

#[derive(Clone, Debug, Default, PartialEq, Serialize)]
#[cfg_attr(feature = "deserialize_structs", derive(Deserialize))]
pub struct CreateDatasetImportJobRequest {
    /// <p>The Amazon S3 bucket that contains the training data to import.</p>
    #[serde(rename = "dataSource")]
    pub data_source: DataSource,
    /// <p>The ARN of the dataset that receives the imported data.</p>
    #[serde(rename = "datasetArn")]
    pub dataset_arn: String,
    /// <p>The name for the dataset import job.</p>
    #[serde(rename = "jobName")]
    pub job_name: String,
    /// <p>The ARN of the IAM role that has permissions to read from the Amazon S3 data source.</p>
    #[serde(rename = "roleArn")]
    pub role_arn: String,
}

#[derive(Clone, Debug, Default, Deserialize, PartialEq)]
#[cfg_attr(any(test, feature = "serialize_structs"), derive(Serialize))]
pub struct CreateDatasetImportJobResponse {
    /// <p>The ARN of the dataset import job.</p>
    #[serde(rename = "datasetImportJobArn")]
    #[serde(skip_serializing_if = "Option::is_none")]
    pub dataset_import_job_arn: Option<String>,
}

#[derive(Clone, Debug, Default, PartialEq, Serialize)]
#[cfg_attr(feature = "deserialize_structs", derive(Deserialize))]
pub struct CreateDatasetRequest {
    /// <p>The Amazon Resource Name (ARN) of the dataset group to add the dataset to.</p>
    #[serde(rename = "datasetGroupArn")]
    pub dataset_group_arn: String,
    /// <p><p>The type of dataset.</p> <p>One of the following (case insensitive) values:</p> <ul> <li> <p>Interactions</p> </li> <li> <p>Items</p> </li> <li> <p>Users</p> </li> </ul></p>
    #[serde(rename = "datasetType")]
    pub dataset_type: String,
    /// <p>The name for the dataset.</p>
    #[serde(rename = "name")]
    pub name: String,
    /// <p>The ARN of the schema to associate with the dataset. The schema defines the dataset fields.</p>
    #[serde(rename = "schemaArn")]
    pub schema_arn: String,
}

#[derive(Clone, Debug, Default, Deserialize, PartialEq)]
#[cfg_attr(any(test, feature = "serialize_structs"), derive(Serialize))]
pub struct CreateDatasetResponse {
    /// <p>The ARN of the dataset.</p>
    #[serde(rename = "datasetArn")]
    #[serde(skip_serializing_if = "Option::is_none")]
    pub dataset_arn: Option<String>,
}

#[derive(Clone, Debug, Default, PartialEq, Serialize)]
#[cfg_attr(feature = "deserialize_structs", derive(Deserialize))]
pub struct CreateEventTrackerRequest {
    /// <p>The Amazon Resource Name (ARN) of the dataset group that receives the event data.</p>
    #[serde(rename = "datasetGroupArn")]
    pub dataset_group_arn: String,
    /// <p>The name for the event tracker.</p>
    #[serde(rename = "name")]
    pub name: String,
}

#[derive(Clone, Debug, Default, Deserialize, PartialEq)]
#[cfg_attr(any(test, feature = "serialize_structs"), derive(Serialize))]
pub struct CreateEventTrackerResponse {
    /// <p>The ARN of the event tracker.</p>
    #[serde(rename = "eventTrackerArn")]
    #[serde(skip_serializing_if = "Option::is_none")]
    pub event_tracker_arn: Option<String>,
    /// <p>The ID of the event tracker. Include this ID in requests to the <a href="https://docs.aws.amazon.com/personalize/latest/dg/API_UBS_PutEvents.html">PutEvents</a> API.</p>
    #[serde(rename = "trackingId")]
    #[serde(skip_serializing_if = "Option::is_none")]
    pub tracking_id: Option<String>,
}

#[derive(Clone, Debug, Default, PartialEq, Serialize)]
#[cfg_attr(feature = "deserialize_structs", derive(Deserialize))]
pub struct CreateFilterRequest {
    /// <p>The ARN of the dataset group that the filter will belong to.</p>
    #[serde(rename = "datasetGroupArn")]
    pub dataset_group_arn: String,
    /// <p>The filter expression that designates the interaction types that the filter will filter out. A filter expression must follow the following format:</p> <p> <code>EXCLUDE itemId WHERE INTERACTIONS.event_type in ("EVENT_TYPE")</code> </p> <p>Where "EVENT_TYPE" is the type of event to filter out. To filter out all items with any interactions history, set <code>"*"</code> as the EVENT_TYPE. For more information, see Using Filters with Amazon Personalize.</p>
    #[serde(rename = "filterExpression")]
    pub filter_expression: String,
    /// <p>The name of the filter to create.</p>
    #[serde(rename = "name")]
    pub name: String,
}

#[derive(Default, Debug, Clone, PartialEq, Deserialize)]
#[cfg_attr(any(test, feature = "serialize_structs"), derive(Serialize))]
pub struct CreateFilterResponse {
    /// <p>The ARN of the new filter.</p>
    #[serde(rename = "filterArn")]
    #[serde(skip_serializing_if = "Option::is_none")]
    pub filter_arn: Option<String>,
}

#[derive(Default, Debug, Clone, PartialEq, Serialize)]
#[cfg_attr(feature = "deserialize_structs", derive(Deserialize))]
pub struct CreateSchemaRequest {
    /// <p>The name for the schema.</p>
    #[serde(rename = "name")]
    pub name: String,
    /// <p>A schema in Avro JSON format.</p>
    #[serde(rename = "schema")]
    pub schema: String,
}

#[derive(Clone, Debug, Default, Deserialize, PartialEq)]
#[cfg_attr(any(test, feature = "serialize_structs"), derive(Serialize))]
pub struct CreateSchemaResponse {
    /// <p>The Amazon Resource Name (ARN) of the created schema.</p>
    #[serde(rename = "schemaArn")]
    #[serde(skip_serializing_if = "Option::is_none")]
    pub schema_arn: Option<String>,
}

#[derive(Clone, Debug, Default, PartialEq, Serialize)]
#[cfg_attr(feature = "deserialize_structs", derive(Deserialize))]
pub struct CreateSolutionRequest {
    /// <p>The Amazon Resource Name (ARN) of the dataset group that provides the training data.</p>
    #[serde(rename = "datasetGroupArn")]
    pub dataset_group_arn: String,
    /// <p>When your have multiple event types (using an <code>EVENT_TYPE</code> schema field), this parameter specifies which event type (for example, 'click' or 'like') is used for training the model.</p>
    #[serde(rename = "eventType")]
    #[serde(skip_serializing_if = "Option::is_none")]
    pub event_type: Option<String>,
    /// <p>The name for the solution.</p>
    #[serde(rename = "name")]
    pub name: String,
    /// <p>Whether to perform automated machine learning (AutoML). The default is <code>false</code>. For this case, you must specify <code>recipeArn</code>.</p> <p>When set to <code>true</code>, Amazon Personalize analyzes your training data and selects the optimal USER_PERSONALIZATION recipe and hyperparameters. In this case, you must omit <code>recipeArn</code>. Amazon Personalize determines the optimal recipe by running tests with different values for the hyperparameters. AutoML lengthens the training process as compared to selecting a specific recipe.</p>
    #[serde(rename = "performAutoML")]
    #[serde(skip_serializing_if = "Option::is_none")]
    pub perform_auto_ml: Option<bool>,
    /// <p>Whether to perform hyperparameter optimization (HPO) on the specified or selected recipe. The default is <code>false</code>.</p> <p>When performing AutoML, this parameter is always <code>true</code> and you should not set it to <code>false</code>.</p>
    #[serde(rename = "performHPO")]
    #[serde(skip_serializing_if = "Option::is_none")]
    pub perform_hpo: Option<bool>,
    /// <p>The ARN of the recipe to use for model training. Only specified when <code>performAutoML</code> is false.</p>
    #[serde(rename = "recipeArn")]
    #[serde(skip_serializing_if = "Option::is_none")]
    pub recipe_arn: Option<String>,
    /// <p>The configuration to use with the solution. When <code>performAutoML</code> is set to true, Amazon Personalize only evaluates the <code>autoMLConfig</code> section of the solution configuration.</p>
    #[serde(rename = "solutionConfig")]
    #[serde(skip_serializing_if = "Option::is_none")]
    pub solution_config: Option<SolutionConfig>,
}

#[derive(Clone, Debug, Default, Deserialize, PartialEq)]
#[cfg_attr(any(test, feature = "serialize_structs"), derive(Serialize))]
pub struct CreateSolutionResponse {
    /// <p>The ARN of the solution.</p>
    #[serde(rename = "solutionArn")]
    #[serde(skip_serializing_if = "Option::is_none")]
    pub solution_arn: Option<String>,
}

#[derive(Clone, Debug, Default, PartialEq, Serialize)]
#[cfg_attr(feature = "deserialize_structs", derive(Deserialize))]
pub struct CreateSolutionVersionRequest {
    /// <p>The Amazon Resource Name (ARN) of the solution containing the training configuration information.</p>
    #[serde(rename = "solutionArn")]
    pub solution_arn: String,
    /// <p><p>The scope of training to be performed when creating the solution version. The <code>FULL</code> option trains the solution version based on the entirety of the input solution&#39;s training data, while the <code>UPDATE</code> option processes only the data that has changed in comparison to the input solution. Choose <code>UPDATE</code> when you want to incrementally update your solution version instead of creating an entirely new one.</p> <important> <p>The <code>UPDATE</code> option can only be used when you already have an active solution version created from the input solution using the <code>FULL</code> option and the input solution was trained with the <a>native-recipe-hrnn-coldstart</a> recipe.</p> </important></p>
    #[serde(rename = "trainingMode")]
    #[serde(skip_serializing_if = "Option::is_none")]
    pub training_mode: Option<String>,
}

#[derive(Clone, Debug, Default, Deserialize, PartialEq)]
#[cfg_attr(any(test, feature = "serialize_structs"), derive(Serialize))]
pub struct CreateSolutionVersionResponse {
    /// <p>The ARN of the new solution version.</p>
    #[serde(rename = "solutionVersionArn")]
    #[serde(skip_serializing_if = "Option::is_none")]
    pub solution_version_arn: Option<String>,
}

/// <p>Describes the data source that contains the data to upload to a dataset.</p>
#[derive(Clone, Debug, Default, Deserialize, PartialEq, Serialize)]
pub struct DataSource {
    /// <p>The path to the Amazon S3 bucket where the data that you want to upload to your dataset is stored. For example: </p> <p> <code>s3://bucket-name/training-data.csv</code> </p>
    #[serde(rename = "dataLocation")]
    #[serde(skip_serializing_if = "Option::is_none")]
    pub data_location: Option<String>,
}

/// <p>Provides metadata for a dataset.</p>
#[derive(Clone, Debug, Default, Deserialize, PartialEq)]
#[cfg_attr(any(test, feature = "serialize_structs"), derive(Serialize))]
pub struct Dataset {
    /// <p>The creation date and time (in Unix time) of the dataset.</p>
    #[serde(rename = "creationDateTime")]
    #[serde(skip_serializing_if = "Option::is_none")]
    pub creation_date_time: Option<f64>,
    /// <p>The Amazon Resource Name (ARN) of the dataset that you want metadata for.</p>
    #[serde(rename = "datasetArn")]
    #[serde(skip_serializing_if = "Option::is_none")]
    pub dataset_arn: Option<String>,
    /// <p>The Amazon Resource Name (ARN) of the dataset group.</p>
    #[serde(rename = "datasetGroupArn")]
    #[serde(skip_serializing_if = "Option::is_none")]
    pub dataset_group_arn: Option<String>,
    /// <p><p>One of the following values:</p> <ul> <li> <p>Interactions</p> </li> <li> <p>Items</p> </li> <li> <p>Users</p> </li> </ul></p>
    #[serde(rename = "datasetType")]
    #[serde(skip_serializing_if = "Option::is_none")]
    pub dataset_type: Option<String>,
    /// <p>A time stamp that shows when the dataset was updated.</p>
    #[serde(rename = "lastUpdatedDateTime")]
    #[serde(skip_serializing_if = "Option::is_none")]
    pub last_updated_date_time: Option<f64>,
    /// <p>The name of the dataset.</p>
    #[serde(rename = "name")]
    #[serde(skip_serializing_if = "Option::is_none")]
    pub name: Option<String>,
    /// <p>The ARN of the associated schema.</p>
    #[serde(rename = "schemaArn")]
    #[serde(skip_serializing_if = "Option::is_none")]
    pub schema_arn: Option<String>,
    /// <p><p>The status of the dataset.</p> <p>A dataset can be in one of the following states:</p> <ul> <li> <p>CREATE PENDING &gt; CREATE IN<em>PROGRESS &gt; ACTIVE -or- CREATE FAILED</p> </li> <li> <p>DELETE PENDING &gt; DELETE IN</em>PROGRESS</p> </li> </ul></p>
    #[serde(rename = "status")]
    #[serde(skip_serializing_if = "Option::is_none")]
    pub status: Option<String>,
}

/// <p>A dataset group is a collection of related datasets (Interactions, User, and Item). You create a dataset group by calling <a>CreateDatasetGroup</a>. You then create a dataset and add it to a dataset group by calling <a>CreateDataset</a>. The dataset group is used to create and train a solution by calling <a>CreateSolution</a>. A dataset group can contain only one of each type of dataset.</p> <p>You can specify an AWS Key Management Service (KMS) key to encrypt the datasets in the group.</p>
#[derive(Clone, Debug, Default, Deserialize, PartialEq)]
#[cfg_attr(any(test, feature = "serialize_structs"), derive(Serialize))]
pub struct DatasetGroup {
    /// <p>The creation date and time (in Unix time) of the dataset group.</p>
    #[serde(rename = "creationDateTime")]
    #[serde(skip_serializing_if = "Option::is_none")]
    pub creation_date_time: Option<f64>,
    /// <p>The Amazon Resource Name (ARN) of the dataset group.</p>
    #[serde(rename = "datasetGroupArn")]
    #[serde(skip_serializing_if = "Option::is_none")]
    pub dataset_group_arn: Option<String>,
    /// <p>If creating a dataset group fails, provides the reason why.</p>
    #[serde(rename = "failureReason")]
    #[serde(skip_serializing_if = "Option::is_none")]
    pub failure_reason: Option<String>,
    /// <p>The Amazon Resource Name (ARN) of the KMS key used to encrypt the datasets.</p>
    #[serde(rename = "kmsKeyArn")]
    #[serde(skip_serializing_if = "Option::is_none")]
    pub kms_key_arn: Option<String>,
    /// <p>The last update date and time (in Unix time) of the dataset group.</p>
    #[serde(rename = "lastUpdatedDateTime")]
    #[serde(skip_serializing_if = "Option::is_none")]
    pub last_updated_date_time: Option<f64>,
    /// <p>The name of the dataset group.</p>
    #[serde(rename = "name")]
    #[serde(skip_serializing_if = "Option::is_none")]
    pub name: Option<String>,
    /// <p>The ARN of the IAM role that has permissions to create the dataset group.</p>
    #[serde(rename = "roleArn")]
    #[serde(skip_serializing_if = "Option::is_none")]
    pub role_arn: Option<String>,
    /// <p><p>The current status of the dataset group.</p> <p>A dataset group can be in one of the following states:</p> <ul> <li> <p>CREATE PENDING &gt; CREATE IN_PROGRESS &gt; ACTIVE -or- CREATE FAILED</p> </li> <li> <p>DELETE PENDING</p> </li> </ul></p>
    #[serde(rename = "status")]
    #[serde(skip_serializing_if = "Option::is_none")]
    pub status: Option<String>,
}

/// <p>Provides a summary of the properties of a dataset group. For a complete listing, call the <a>DescribeDatasetGroup</a> API.</p>
#[derive(Clone, Debug, Default, Deserialize, PartialEq)]
#[cfg_attr(any(test, feature = "serialize_structs"), derive(Serialize))]
pub struct DatasetGroupSummary {
    /// <p>The date and time (in Unix time) that the dataset group was created.</p>
    #[serde(rename = "creationDateTime")]
    #[serde(skip_serializing_if = "Option::is_none")]
    pub creation_date_time: Option<f64>,
    /// <p>The Amazon Resource Name (ARN) of the dataset group.</p>
    #[serde(rename = "datasetGroupArn")]
    #[serde(skip_serializing_if = "Option::is_none")]
    pub dataset_group_arn: Option<String>,
    /// <p>If creating a dataset group fails, the reason behind the failure.</p>
    #[serde(rename = "failureReason")]
    #[serde(skip_serializing_if = "Option::is_none")]
    pub failure_reason: Option<String>,
    /// <p>The date and time (in Unix time) that the dataset group was last updated.</p>
    #[serde(rename = "lastUpdatedDateTime")]
    #[serde(skip_serializing_if = "Option::is_none")]
    pub last_updated_date_time: Option<f64>,
    /// <p>The name of the dataset group.</p>
    #[serde(rename = "name")]
    #[serde(skip_serializing_if = "Option::is_none")]
    pub name: Option<String>,
    /// <p><p>The status of the dataset group.</p> <p>A dataset group can be in one of the following states:</p> <ul> <li> <p>CREATE PENDING &gt; CREATE IN_PROGRESS &gt; ACTIVE -or- CREATE FAILED</p> </li> <li> <p>DELETE PENDING</p> </li> </ul></p>
    #[serde(rename = "status")]
    #[serde(skip_serializing_if = "Option::is_none")]
    pub status: Option<String>,
}

/// <p><p>Describes a job that imports training data from a data source (Amazon S3 bucket) to an Amazon Personalize dataset. For more information, see <a>CreateDatasetImportJob</a>.</p> <p>A dataset import job can be in one of the following states:</p> <ul> <li> <p>CREATE PENDING &gt; CREATE IN_PROGRESS &gt; ACTIVE -or- CREATE FAILED</p> </li> </ul></p>
#[derive(Clone, Debug, Default, Deserialize, PartialEq)]
#[cfg_attr(any(test, feature = "serialize_structs"), derive(Serialize))]
pub struct DatasetImportJob {
    /// <p>The creation date and time (in Unix time) of the dataset import job.</p>
    #[serde(rename = "creationDateTime")]
    #[serde(skip_serializing_if = "Option::is_none")]
    pub creation_date_time: Option<f64>,
    /// <p>The Amazon S3 bucket that contains the training data to import.</p>
    #[serde(rename = "dataSource")]
    #[serde(skip_serializing_if = "Option::is_none")]
    pub data_source: Option<DataSource>,
    /// <p>The Amazon Resource Name (ARN) of the dataset that receives the imported data.</p>
    #[serde(rename = "datasetArn")]
    #[serde(skip_serializing_if = "Option::is_none")]
    pub dataset_arn: Option<String>,
    /// <p>The ARN of the dataset import job.</p>
    #[serde(rename = "datasetImportJobArn")]
    #[serde(skip_serializing_if = "Option::is_none")]
    pub dataset_import_job_arn: Option<String>,
    /// <p>If a dataset import job fails, provides the reason why.</p>
    #[serde(rename = "failureReason")]
    #[serde(skip_serializing_if = "Option::is_none")]
    pub failure_reason: Option<String>,
    /// <p>The name of the import job.</p>
    #[serde(rename = "jobName")]
    #[serde(skip_serializing_if = "Option::is_none")]
    pub job_name: Option<String>,
    /// <p>The date and time (in Unix time) the dataset was last updated.</p>
    #[serde(rename = "lastUpdatedDateTime")]
    #[serde(skip_serializing_if = "Option::is_none")]
    pub last_updated_date_time: Option<f64>,
    /// <p>The ARN of the AWS Identity and Access Management (IAM) role that has permissions to read from the Amazon S3 data source.</p>
    #[serde(rename = "roleArn")]
    #[serde(skip_serializing_if = "Option::is_none")]
    pub role_arn: Option<String>,
    /// <p><p>The status of the dataset import job.</p> <p>A dataset import job can be in one of the following states:</p> <ul> <li> <p>CREATE PENDING &gt; CREATE IN_PROGRESS &gt; ACTIVE -or- CREATE FAILED</p> </li> </ul></p>
    #[serde(rename = "status")]
    #[serde(skip_serializing_if = "Option::is_none")]
    pub status: Option<String>,
}

/// <p>Provides a summary of the properties of a dataset import job. For a complete listing, call the <a>DescribeDatasetImportJob</a> API.</p>
#[derive(Clone, Debug, Default, Deserialize, PartialEq)]
#[cfg_attr(any(test, feature = "serialize_structs"), derive(Serialize))]
pub struct DatasetImportJobSummary {
    /// <p>The date and time (in Unix time) that the dataset import job was created.</p>
    #[serde(rename = "creationDateTime")]
    #[serde(skip_serializing_if = "Option::is_none")]
    pub creation_date_time: Option<f64>,
    /// <p>The Amazon Resource Name (ARN) of the dataset import job.</p>
    #[serde(rename = "datasetImportJobArn")]
    #[serde(skip_serializing_if = "Option::is_none")]
    pub dataset_import_job_arn: Option<String>,
    /// <p>If a dataset import job fails, the reason behind the failure.</p>
    #[serde(rename = "failureReason")]
    #[serde(skip_serializing_if = "Option::is_none")]
    pub failure_reason: Option<String>,
    /// <p>The name of the dataset import job.</p>
    #[serde(rename = "jobName")]
    #[serde(skip_serializing_if = "Option::is_none")]
    pub job_name: Option<String>,
    /// <p>The date and time (in Unix time) that the dataset was last updated.</p>
    #[serde(rename = "lastUpdatedDateTime")]
    #[serde(skip_serializing_if = "Option::is_none")]
    pub last_updated_date_time: Option<f64>,
    /// <p><p>The status of the dataset import job.</p> <p>A dataset import job can be in one of the following states:</p> <ul> <li> <p>CREATE PENDING &gt; CREATE IN_PROGRESS &gt; ACTIVE -or- CREATE FAILED</p> </li> </ul></p>
    #[serde(rename = "status")]
    #[serde(skip_serializing_if = "Option::is_none")]
    pub status: Option<String>,
}

/// <p>Describes the schema for a dataset. For more information on schemas, see <a>CreateSchema</a>.</p>
#[derive(Clone, Debug, Default, Deserialize, PartialEq)]
#[cfg_attr(any(test, feature = "serialize_structs"), derive(Serialize))]
pub struct DatasetSchema {
    /// <p>The date and time (in Unix time) that the schema was created.</p>
    #[serde(rename = "creationDateTime")]
    #[serde(skip_serializing_if = "Option::is_none")]
    pub creation_date_time: Option<f64>,
    /// <p>The date and time (in Unix time) that the schema was last updated.</p>
    #[serde(rename = "lastUpdatedDateTime")]
    #[serde(skip_serializing_if = "Option::is_none")]
    pub last_updated_date_time: Option<f64>,
    /// <p>The name of the schema.</p>
    #[serde(rename = "name")]
    #[serde(skip_serializing_if = "Option::is_none")]
    pub name: Option<String>,
    /// <p>The schema.</p>
    #[serde(rename = "schema")]
    #[serde(skip_serializing_if = "Option::is_none")]
    pub schema: Option<String>,
    /// <p>The Amazon Resource Name (ARN) of the schema.</p>
    #[serde(rename = "schemaArn")]
    #[serde(skip_serializing_if = "Option::is_none")]
    pub schema_arn: Option<String>,
}

/// <p>Provides a summary of the properties of a dataset schema. For a complete listing, call the <a>DescribeSchema</a> API.</p>
#[derive(Clone, Debug, Default, Deserialize, PartialEq)]
#[cfg_attr(any(test, feature = "serialize_structs"), derive(Serialize))]
pub struct DatasetSchemaSummary {
    /// <p>The date and time (in Unix time) that the schema was created.</p>
    #[serde(rename = "creationDateTime")]
    #[serde(skip_serializing_if = "Option::is_none")]
    pub creation_date_time: Option<f64>,
    /// <p>The date and time (in Unix time) that the schema was last updated.</p>
    #[serde(rename = "lastUpdatedDateTime")]
    #[serde(skip_serializing_if = "Option::is_none")]
    pub last_updated_date_time: Option<f64>,
    /// <p>The name of the schema.</p>
    #[serde(rename = "name")]
    #[serde(skip_serializing_if = "Option::is_none")]
    pub name: Option<String>,
    /// <p>The Amazon Resource Name (ARN) of the schema.</p>
    #[serde(rename = "schemaArn")]
    #[serde(skip_serializing_if = "Option::is_none")]
    pub schema_arn: Option<String>,
}

/// <p>Provides a summary of the properties of a dataset. For a complete listing, call the <a>DescribeDataset</a> API.</p>
#[derive(Clone, Debug, Default, Deserialize, PartialEq)]
#[cfg_attr(any(test, feature = "serialize_structs"), derive(Serialize))]
pub struct DatasetSummary {
    /// <p>The date and time (in Unix time) that the dataset was created.</p>
    #[serde(rename = "creationDateTime")]
    #[serde(skip_serializing_if = "Option::is_none")]
    pub creation_date_time: Option<f64>,
    /// <p>The Amazon Resource Name (ARN) of the dataset.</p>
    #[serde(rename = "datasetArn")]
    #[serde(skip_serializing_if = "Option::is_none")]
    pub dataset_arn: Option<String>,
    /// <p><p>The dataset type. One of the following values:</p> <ul> <li> <p>Interactions</p> </li> <li> <p>Items</p> </li> <li> <p>Users</p> </li> <li> <p>Event-Interactions</p> </li> </ul></p>
    #[serde(rename = "datasetType")]
    #[serde(skip_serializing_if = "Option::is_none")]
    pub dataset_type: Option<String>,
    /// <p>The date and time (in Unix time) that the dataset was last updated.</p>
    #[serde(rename = "lastUpdatedDateTime")]
    #[serde(skip_serializing_if = "Option::is_none")]
    pub last_updated_date_time: Option<f64>,
    /// <p>The name of the dataset.</p>
    #[serde(rename = "name")]
    #[serde(skip_serializing_if = "Option::is_none")]
    pub name: Option<String>,
    /// <p><p>The status of the dataset.</p> <p>A dataset can be in one of the following states:</p> <ul> <li> <p>CREATE PENDING &gt; CREATE IN<em>PROGRESS &gt; ACTIVE -or- CREATE FAILED</p> </li> <li> <p>DELETE PENDING &gt; DELETE IN</em>PROGRESS</p> </li> </ul></p>
    #[serde(rename = "status")]
    #[serde(skip_serializing_if = "Option::is_none")]
    pub status: Option<String>,
}

/// <p>Provides the name and default range of a categorical hyperparameter and whether the hyperparameter is tunable. A tunable hyperparameter can have its value determined during hyperparameter optimization (HPO).</p>
#[derive(Clone, Debug, Default, Deserialize, PartialEq)]
#[cfg_attr(any(test, feature = "serialize_structs"), derive(Serialize))]
pub struct DefaultCategoricalHyperParameterRange {
    /// <p>Whether the hyperparameter is tunable.</p>
    #[serde(rename = "isTunable")]
    #[serde(skip_serializing_if = "Option::is_none")]
    pub is_tunable: Option<bool>,
    /// <p>The name of the hyperparameter.</p>
    #[serde(rename = "name")]
    #[serde(skip_serializing_if = "Option::is_none")]
    pub name: Option<String>,
    /// <p>A list of the categories for the hyperparameter.</p>
    #[serde(rename = "values")]
    #[serde(skip_serializing_if = "Option::is_none")]
    pub values: Option<Vec<String>>,
}

/// <p>Provides the name and default range of a continuous hyperparameter and whether the hyperparameter is tunable. A tunable hyperparameter can have its value determined during hyperparameter optimization (HPO).</p>
#[derive(Clone, Debug, Default, Deserialize, PartialEq)]
#[cfg_attr(any(test, feature = "serialize_structs"), derive(Serialize))]
pub struct DefaultContinuousHyperParameterRange {
    /// <p>Whether the hyperparameter is tunable.</p>
    #[serde(rename = "isTunable")]
    #[serde(skip_serializing_if = "Option::is_none")]
    pub is_tunable: Option<bool>,
    /// <p>The maximum allowable value for the hyperparameter.</p>
    #[serde(rename = "maxValue")]
    #[serde(skip_serializing_if = "Option::is_none")]
    pub max_value: Option<f64>,
    /// <p>The minimum allowable value for the hyperparameter.</p>
    #[serde(rename = "minValue")]
    #[serde(skip_serializing_if = "Option::is_none")]
    pub min_value: Option<f64>,
    /// <p>The name of the hyperparameter.</p>
    #[serde(rename = "name")]
    #[serde(skip_serializing_if = "Option::is_none")]
    pub name: Option<String>,
}

/// <p>Specifies the hyperparameters and their default ranges. Hyperparameters can be categorical, continuous, or integer-valued.</p>
#[derive(Clone, Debug, Default, Deserialize, PartialEq)]
#[cfg_attr(any(test, feature = "serialize_structs"), derive(Serialize))]
pub struct DefaultHyperParameterRanges {
    /// <p>The categorical hyperparameters and their default ranges.</p>
    #[serde(rename = "categoricalHyperParameterRanges")]
    #[serde(skip_serializing_if = "Option::is_none")]
    pub categorical_hyper_parameter_ranges: Option<Vec<DefaultCategoricalHyperParameterRange>>,
    /// <p>The continuous hyperparameters and their default ranges.</p>
    #[serde(rename = "continuousHyperParameterRanges")]
    #[serde(skip_serializing_if = "Option::is_none")]
    pub continuous_hyper_parameter_ranges: Option<Vec<DefaultContinuousHyperParameterRange>>,
    /// <p>The integer-valued hyperparameters and their default ranges.</p>
    #[serde(rename = "integerHyperParameterRanges")]
    #[serde(skip_serializing_if = "Option::is_none")]
    pub integer_hyper_parameter_ranges: Option<Vec<DefaultIntegerHyperParameterRange>>,
}

/// <p>Provides the name and default range of a integer-valued hyperparameter and whether the hyperparameter is tunable. A tunable hyperparameter can have its value determined during hyperparameter optimization (HPO).</p>
#[derive(Clone, Debug, Default, Deserialize, PartialEq)]
#[cfg_attr(any(test, feature = "serialize_structs"), derive(Serialize))]
pub struct DefaultIntegerHyperParameterRange {
    /// <p>Indicates whether the hyperparameter is tunable.</p>
    #[serde(rename = "isTunable")]
    #[serde(skip_serializing_if = "Option::is_none")]
    pub is_tunable: Option<bool>,
    /// <p>The maximum allowable value for the hyperparameter.</p>
    #[serde(rename = "maxValue")]
    #[serde(skip_serializing_if = "Option::is_none")]
    pub max_value: Option<i64>,
    /// <p>The minimum allowable value for the hyperparameter.</p>
    #[serde(rename = "minValue")]
    #[serde(skip_serializing_if = "Option::is_none")]
    pub min_value: Option<i64>,
    /// <p>The name of the hyperparameter.</p>
    #[serde(rename = "name")]
    #[serde(skip_serializing_if = "Option::is_none")]
    pub name: Option<String>,
}

#[derive(Clone, Debug, Default, PartialEq, Serialize)]
#[cfg_attr(feature = "deserialize_structs", derive(Deserialize))]
pub struct DeleteCampaignRequest {
    /// <p>The Amazon Resource Name (ARN) of the campaign to delete.</p>
    #[serde(rename = "campaignArn")]
    pub campaign_arn: String,
}

#[derive(Clone, Debug, Default, PartialEq, Serialize)]
#[cfg_attr(feature = "deserialize_structs", derive(Deserialize))]
pub struct DeleteDatasetGroupRequest {
    /// <p>The ARN of the dataset group to delete.</p>
    #[serde(rename = "datasetGroupArn")]
    pub dataset_group_arn: String,
}

#[derive(Clone, Debug, Default, PartialEq, Serialize)]
#[cfg_attr(feature = "deserialize_structs", derive(Deserialize))]
pub struct DeleteDatasetRequest {
    /// <p>The Amazon Resource Name (ARN) of the dataset to delete.</p>
    #[serde(rename = "datasetArn")]
    pub dataset_arn: String,
}

#[derive(Clone, Debug, Default, PartialEq, Serialize)]
#[cfg_attr(feature = "deserialize_structs", derive(Deserialize))]
pub struct DeleteEventTrackerRequest {
    /// <p>The Amazon Resource Name (ARN) of the event tracker to delete.</p>
    #[serde(rename = "eventTrackerArn")]
    pub event_tracker_arn: String,
}

#[derive(Clone, Debug, Default, PartialEq, Serialize)]
#[cfg_attr(feature = "deserialize_structs", derive(Deserialize))]
pub struct DeleteFilterRequest {
    /// <p>The ARN of the filter to delete.</p>
    #[serde(rename = "filterArn")]
    pub filter_arn: String,
}

#[derive(Default, Debug, Clone, PartialEq, Serialize)]
#[cfg_attr(feature = "deserialize_structs", derive(Deserialize))]
pub struct DeleteSchemaRequest {
    /// <p>The Amazon Resource Name (ARN) of the schema to delete.</p>
    #[serde(rename = "schemaArn")]
    pub schema_arn: String,
}

#[derive(Clone, Debug, Default, PartialEq, Serialize)]
#[cfg_attr(feature = "deserialize_structs", derive(Deserialize))]
pub struct DeleteSolutionRequest {
    /// <p>The ARN of the solution to delete.</p>
    #[serde(rename = "solutionArn")]
    pub solution_arn: String,
}

#[derive(Clone, Debug, Default, PartialEq, Serialize)]
#[cfg_attr(feature = "deserialize_structs", derive(Deserialize))]
pub struct DescribeAlgorithmRequest {
    /// <p>The Amazon Resource Name (ARN) of the algorithm to describe.</p>
    #[serde(rename = "algorithmArn")]
    pub algorithm_arn: String,
}

#[derive(Clone, Debug, Default, Deserialize, PartialEq)]
#[cfg_attr(any(test, feature = "serialize_structs"), derive(Serialize))]
pub struct DescribeAlgorithmResponse {
    /// <p>A listing of the properties of the algorithm.</p>
    #[serde(rename = "algorithm")]
    #[serde(skip_serializing_if = "Option::is_none")]
    pub algorithm: Option<Algorithm>,
}

#[derive(Clone, Debug, Default, PartialEq, Serialize)]
#[cfg_attr(feature = "deserialize_structs", derive(Deserialize))]
pub struct DescribeBatchInferenceJobRequest {
    /// <p>The ARN of the batch inference job to describe.</p>
    #[serde(rename = "batchInferenceJobArn")]
    pub batch_inference_job_arn: String,
}

#[derive(Clone, Debug, Default, Deserialize, PartialEq)]
#[cfg_attr(any(test, feature = "serialize_structs"), derive(Serialize))]
pub struct DescribeBatchInferenceJobResponse {
    /// <p>Information on the specified batch inference job.</p>
    #[serde(rename = "batchInferenceJob")]
    #[serde(skip_serializing_if = "Option::is_none")]
    pub batch_inference_job: Option<BatchInferenceJob>,
}

#[derive(Clone, Debug, Default, PartialEq, Serialize)]
#[cfg_attr(feature = "deserialize_structs", derive(Deserialize))]
pub struct DescribeCampaignRequest {
    /// <p>The Amazon Resource Name (ARN) of the campaign.</p>
    #[serde(rename = "campaignArn")]
    pub campaign_arn: String,
}

#[derive(Clone, Debug, Default, Deserialize, PartialEq)]
#[cfg_attr(any(test, feature = "serialize_structs"), derive(Serialize))]
pub struct DescribeCampaignResponse {
    /// <p>The properties of the campaign.</p>
    #[serde(rename = "campaign")]
    #[serde(skip_serializing_if = "Option::is_none")]
    pub campaign: Option<Campaign>,
}

#[derive(Clone, Debug, Default, PartialEq, Serialize)]
#[cfg_attr(feature = "deserialize_structs", derive(Deserialize))]
pub struct DescribeDatasetGroupRequest {
    /// <p>The Amazon Resource Name (ARN) of the dataset group to describe.</p>
    #[serde(rename = "datasetGroupArn")]
    pub dataset_group_arn: String,
}

#[derive(Clone, Debug, Default, Deserialize, PartialEq)]
#[cfg_attr(any(test, feature = "serialize_structs"), derive(Serialize))]
pub struct DescribeDatasetGroupResponse {
    /// <p>A listing of the dataset group's properties.</p>
    #[serde(rename = "datasetGroup")]
    #[serde(skip_serializing_if = "Option::is_none")]
    pub dataset_group: Option<DatasetGroup>,
}

#[derive(Clone, Debug, Default, PartialEq, Serialize)]
#[cfg_attr(feature = "deserialize_structs", derive(Deserialize))]
pub struct DescribeDatasetImportJobRequest {
    /// <p>The Amazon Resource Name (ARN) of the dataset import job to describe.</p>
    #[serde(rename = "datasetImportJobArn")]
    pub dataset_import_job_arn: String,
}

#[derive(Clone, Debug, Default, Deserialize, PartialEq)]
#[cfg_attr(any(test, feature = "serialize_structs"), derive(Serialize))]
pub struct DescribeDatasetImportJobResponse {
    /// <p><p>Information about the dataset import job, including the status.</p> <p>The status is one of the following values:</p> <ul> <li> <p>CREATE PENDING</p> </li> <li> <p>CREATE IN_PROGRESS</p> </li> <li> <p>ACTIVE</p> </li> <li> <p>CREATE FAILED</p> </li> </ul></p>
    #[serde(rename = "datasetImportJob")]
    #[serde(skip_serializing_if = "Option::is_none")]
    pub dataset_import_job: Option<DatasetImportJob>,
}

#[derive(Clone, Debug, Default, PartialEq, Serialize)]
#[cfg_attr(feature = "deserialize_structs", derive(Deserialize))]
pub struct DescribeDatasetRequest {
    /// <p>The Amazon Resource Name (ARN) of the dataset to describe.</p>
    #[serde(rename = "datasetArn")]
    pub dataset_arn: String,
}

#[derive(Clone, Debug, Default, Deserialize, PartialEq)]
#[cfg_attr(any(test, feature = "serialize_structs"), derive(Serialize))]
pub struct DescribeDatasetResponse {
    /// <p>A listing of the dataset's properties.</p>
    #[serde(rename = "dataset")]
    #[serde(skip_serializing_if = "Option::is_none")]
    pub dataset: Option<Dataset>,
}

#[derive(Clone, Debug, Default, PartialEq, Serialize)]
#[cfg_attr(feature = "deserialize_structs", derive(Deserialize))]
pub struct DescribeEventTrackerRequest {
    /// <p>The Amazon Resource Name (ARN) of the event tracker to describe.</p>
    #[serde(rename = "eventTrackerArn")]
    pub event_tracker_arn: String,
}

#[derive(Clone, Debug, Default, Deserialize, PartialEq)]
#[cfg_attr(any(test, feature = "serialize_structs"), derive(Serialize))]
pub struct DescribeEventTrackerResponse {
    /// <p>An object that describes the event tracker.</p>
    #[serde(rename = "eventTracker")]
    #[serde(skip_serializing_if = "Option::is_none")]
    pub event_tracker: Option<EventTracker>,
}

#[derive(Clone, Debug, Default, PartialEq, Serialize)]
#[cfg_attr(feature = "deserialize_structs", derive(Deserialize))]
pub struct DescribeFeatureTransformationRequest {
    /// <p>The Amazon Resource Name (ARN) of the feature transformation to describe.</p>
    #[serde(rename = "featureTransformationArn")]
    pub feature_transformation_arn: String,
}

#[derive(Clone, Debug, Default, Deserialize, PartialEq)]
#[cfg_attr(any(test, feature = "serialize_structs"), derive(Serialize))]
pub struct DescribeFeatureTransformationResponse {
    /// <p>A listing of the FeatureTransformation properties.</p>
    #[serde(rename = "featureTransformation")]
    #[serde(skip_serializing_if = "Option::is_none")]
    pub feature_transformation: Option<FeatureTransformation>,
}

#[derive(Clone, Debug, Default, PartialEq, Serialize)]
#[cfg_attr(feature = "deserialize_structs", derive(Deserialize))]
pub struct DescribeFilterRequest {
    /// <p>The ARN of the filter to describe.</p>
    #[serde(rename = "filterArn")]
    pub filter_arn: String,
}

#[derive(Default, Debug, Clone, PartialEq, Deserialize)]
#[cfg_attr(any(test, feature = "serialize_structs"), derive(Serialize))]
pub struct DescribeFilterResponse {
    /// <p>The filter's details.</p>
    #[serde(rename = "filter")]
    #[serde(skip_serializing_if = "Option::is_none")]
    pub filter: Option<Filter>,
}

#[derive(Default, Debug, Clone, PartialEq, Serialize)]
#[cfg_attr(feature = "deserialize_structs", derive(Deserialize))]
pub struct DescribeRecipeRequest {
    /// <p>The Amazon Resource Name (ARN) of the recipe to describe.</p>
    #[serde(rename = "recipeArn")]
    pub recipe_arn: String,
}

#[derive(Clone, Debug, Default, Deserialize, PartialEq)]
#[cfg_attr(any(test, feature = "serialize_structs"), derive(Serialize))]
pub struct DescribeRecipeResponse {
    /// <p>An object that describes the recipe.</p>
    #[serde(rename = "recipe")]
    #[serde(skip_serializing_if = "Option::is_none")]
    pub recipe: Option<Recipe>,
}

#[derive(Clone, Debug, Default, PartialEq, Serialize)]
#[cfg_attr(feature = "deserialize_structs", derive(Deserialize))]
pub struct DescribeSchemaRequest {
    /// <p>The Amazon Resource Name (ARN) of the schema to retrieve.</p>
    #[serde(rename = "schemaArn")]
    pub schema_arn: String,
}

#[derive(Clone, Debug, Default, Deserialize, PartialEq)]
#[cfg_attr(any(test, feature = "serialize_structs"), derive(Serialize))]
pub struct DescribeSchemaResponse {
    /// <p>The requested schema.</p>
    #[serde(rename = "schema")]
    #[serde(skip_serializing_if = "Option::is_none")]
    pub schema: Option<DatasetSchema>,
}

#[derive(Clone, Debug, Default, PartialEq, Serialize)]
#[cfg_attr(feature = "deserialize_structs", derive(Deserialize))]
pub struct DescribeSolutionRequest {
    /// <p>The Amazon Resource Name (ARN) of the solution to describe.</p>
    #[serde(rename = "solutionArn")]
    pub solution_arn: String,
}

#[derive(Clone, Debug, Default, Deserialize, PartialEq)]
#[cfg_attr(any(test, feature = "serialize_structs"), derive(Serialize))]
pub struct DescribeSolutionResponse {
    /// <p>An object that describes the solution.</p>
    #[serde(rename = "solution")]
    #[serde(skip_serializing_if = "Option::is_none")]
    pub solution: Option<Solution>,
}

#[derive(Clone, Debug, Default, PartialEq, Serialize)]
#[cfg_attr(feature = "deserialize_structs", derive(Deserialize))]
pub struct DescribeSolutionVersionRequest {
    /// <p>The Amazon Resource Name (ARN) of the solution version.</p>
    #[serde(rename = "solutionVersionArn")]
    pub solution_version_arn: String,
}

#[derive(Clone, Debug, Default, Deserialize, PartialEq)]
#[cfg_attr(any(test, feature = "serialize_structs"), derive(Serialize))]
pub struct DescribeSolutionVersionResponse {
    /// <p>The solution version.</p>
    #[serde(rename = "solutionVersion")]
    #[serde(skip_serializing_if = "Option::is_none")]
    pub solution_version: Option<SolutionVersion>,
}

/// <p>Provides information about an event tracker.</p>
#[derive(Clone, Debug, Default, Deserialize, PartialEq)]
#[cfg_attr(any(test, feature = "serialize_structs"), derive(Serialize))]
pub struct EventTracker {
    /// <p>The Amazon AWS account that owns the event tracker.</p>
    #[serde(rename = "accountId")]
    #[serde(skip_serializing_if = "Option::is_none")]
    pub account_id: Option<String>,
    /// <p>The date and time (in Unix format) that the event tracker was created.</p>
    #[serde(rename = "creationDateTime")]
    #[serde(skip_serializing_if = "Option::is_none")]
    pub creation_date_time: Option<f64>,
    /// <p>The Amazon Resource Name (ARN) of the dataset group that receives the event data.</p>
    #[serde(rename = "datasetGroupArn")]
    #[serde(skip_serializing_if = "Option::is_none")]
    pub dataset_group_arn: Option<String>,
    /// <p>The ARN of the event tracker.</p>
    #[serde(rename = "eventTrackerArn")]
    #[serde(skip_serializing_if = "Option::is_none")]
    pub event_tracker_arn: Option<String>,
    /// <p>The date and time (in Unix time) that the event tracker was last updated.</p>
    #[serde(rename = "lastUpdatedDateTime")]
    #[serde(skip_serializing_if = "Option::is_none")]
    pub last_updated_date_time: Option<f64>,
    /// <p>The name of the event tracker.</p>
    #[serde(rename = "name")]
    #[serde(skip_serializing_if = "Option::is_none")]
    pub name: Option<String>,
    /// <p><p>The status of the event tracker.</p> <p>An event tracker can be in one of the following states:</p> <ul> <li> <p>CREATE PENDING &gt; CREATE IN<em>PROGRESS &gt; ACTIVE -or- CREATE FAILED</p> </li> <li> <p>DELETE PENDING &gt; DELETE IN</em>PROGRESS</p> </li> </ul></p>
    #[serde(rename = "status")]
    #[serde(skip_serializing_if = "Option::is_none")]
    pub status: Option<String>,
    /// <p>The ID of the event tracker. Include this ID in requests to the <a href="https://docs.aws.amazon.com/personalize/latest/dg/API_UBS_PutEvents.html">PutEvents</a> API.</p>
    #[serde(rename = "trackingId")]
    #[serde(skip_serializing_if = "Option::is_none")]
    pub tracking_id: Option<String>,
}

/// <p>Provides a summary of the properties of an event tracker. For a complete listing, call the <a>DescribeEventTracker</a> API.</p>
#[derive(Clone, Debug, Default, Deserialize, PartialEq)]
#[cfg_attr(any(test, feature = "serialize_structs"), derive(Serialize))]
pub struct EventTrackerSummary {
    /// <p>The date and time (in Unix time) that the event tracker was created.</p>
    #[serde(rename = "creationDateTime")]
    #[serde(skip_serializing_if = "Option::is_none")]
    pub creation_date_time: Option<f64>,
    /// <p>The Amazon Resource Name (ARN) of the event tracker.</p>
    #[serde(rename = "eventTrackerArn")]
    #[serde(skip_serializing_if = "Option::is_none")]
    pub event_tracker_arn: Option<String>,
    /// <p>The date and time (in Unix time) that the event tracker was last updated.</p>
    #[serde(rename = "lastUpdatedDateTime")]
    #[serde(skip_serializing_if = "Option::is_none")]
    pub last_updated_date_time: Option<f64>,
    /// <p>The name of the event tracker.</p>
    #[serde(rename = "name")]
    #[serde(skip_serializing_if = "Option::is_none")]
    pub name: Option<String>,
    /// <p><p>The status of the event tracker.</p> <p>An event tracker can be in one of the following states:</p> <ul> <li> <p>CREATE PENDING &gt; CREATE IN<em>PROGRESS &gt; ACTIVE -or- CREATE FAILED</p> </li> <li> <p>DELETE PENDING &gt; DELETE IN</em>PROGRESS</p> </li> </ul></p>
    #[serde(rename = "status")]
    #[serde(skip_serializing_if = "Option::is_none")]
    pub status: Option<String>,
}

/// <p>Provides feature transformation information. Feature transformation is the process of modifying raw input data into a form more suitable for model training.</p>
#[derive(Clone, Debug, Default, Deserialize, PartialEq)]
#[cfg_attr(any(test, feature = "serialize_structs"), derive(Serialize))]
pub struct FeatureTransformation {
    /// <p>The creation date and time (in Unix time) of the feature transformation.</p>
    #[serde(rename = "creationDateTime")]
    #[serde(skip_serializing_if = "Option::is_none")]
    pub creation_date_time: Option<f64>,
    /// <p>Provides the default parameters for feature transformation.</p>
    #[serde(rename = "defaultParameters")]
    #[serde(skip_serializing_if = "Option::is_none")]
    pub default_parameters: Option<::std::collections::HashMap<String, String>>,
    /// <p>The Amazon Resource Name (ARN) of the FeatureTransformation object.</p>
    #[serde(rename = "featureTransformationArn")]
    #[serde(skip_serializing_if = "Option::is_none")]
    pub feature_transformation_arn: Option<String>,
    /// <p>The last update date and time (in Unix time) of the feature transformation.</p>
    #[serde(rename = "lastUpdatedDateTime")]
    #[serde(skip_serializing_if = "Option::is_none")]
    pub last_updated_date_time: Option<f64>,
    /// <p>The name of the feature transformation.</p>
    #[serde(rename = "name")]
    #[serde(skip_serializing_if = "Option::is_none")]
    pub name: Option<String>,
    /// <p><p>The status of the feature transformation.</p> <p>A feature transformation can be in one of the following states:</p> <ul> <li> <p>CREATE PENDING &gt; CREATE IN_PROGRESS &gt; ACTIVE -or- CREATE FAILED</p> </li> </ul></p>
    #[serde(rename = "status")]
    #[serde(skip_serializing_if = "Option::is_none")]
    pub status: Option<String>,
}

<<<<<<< HEAD
#[derive(Clone, Debug, Default, PartialEq, Serialize)]
=======
/// <p>Contains information on a recommendation filter, including its ARN, status, and filter expression.</p>
#[derive(Default, Debug, Clone, PartialEq, Deserialize)]
#[cfg_attr(any(test, feature = "serialize_structs"), derive(Serialize))]
pub struct Filter {
    /// <p>The time at which the filter was created.</p>
    #[serde(rename = "creationDateTime")]
    #[serde(skip_serializing_if = "Option::is_none")]
    pub creation_date_time: Option<f64>,
    /// <p>The ARN of the dataset group to which the filter belongs.</p>
    #[serde(rename = "datasetGroupArn")]
    #[serde(skip_serializing_if = "Option::is_none")]
    pub dataset_group_arn: Option<String>,
    /// <p>If the filter failed, the reason for its failure.</p>
    #[serde(rename = "failureReason")]
    #[serde(skip_serializing_if = "Option::is_none")]
    pub failure_reason: Option<String>,
    /// <p>The ARN of the filter.</p>
    #[serde(rename = "filterArn")]
    #[serde(skip_serializing_if = "Option::is_none")]
    pub filter_arn: Option<String>,
    /// <p>Specifies the type of item interactions to filter out of recommendation results. The filter expression must follow the following format:</p> <p> <code>EXCLUDE itemId WHERE INTERACTIONS.event_type in ("EVENT_TYPE")</code> </p> <p>Where "EVENT_TYPE" is the type of event to filter out. For more information, see Using Filters with Amazon Personalize.</p>
    #[serde(rename = "filterExpression")]
    #[serde(skip_serializing_if = "Option::is_none")]
    pub filter_expression: Option<String>,
    /// <p>The time at which the filter was last updated.</p>
    #[serde(rename = "lastUpdatedDateTime")]
    #[serde(skip_serializing_if = "Option::is_none")]
    pub last_updated_date_time: Option<f64>,
    /// <p>The name of the filter.</p>
    #[serde(rename = "name")]
    #[serde(skip_serializing_if = "Option::is_none")]
    pub name: Option<String>,
    /// <p>The status of the filter.</p>
    #[serde(rename = "status")]
    #[serde(skip_serializing_if = "Option::is_none")]
    pub status: Option<String>,
}

/// <p>A short summary of a filter's attributes.</p>
#[derive(Default, Debug, Clone, PartialEq, Deserialize)]
#[cfg_attr(any(test, feature = "serialize_structs"), derive(Serialize))]
pub struct FilterSummary {
    /// <p>The time at which the filter was created.</p>
    #[serde(rename = "creationDateTime")]
    #[serde(skip_serializing_if = "Option::is_none")]
    pub creation_date_time: Option<f64>,
    /// <p>The ARN of the dataset group to which the filter belongs.</p>
    #[serde(rename = "datasetGroupArn")]
    #[serde(skip_serializing_if = "Option::is_none")]
    pub dataset_group_arn: Option<String>,
    /// <p>If the filter failed, the reason for the failure.</p>
    #[serde(rename = "failureReason")]
    #[serde(skip_serializing_if = "Option::is_none")]
    pub failure_reason: Option<String>,
    /// <p>The ARN of the filter.</p>
    #[serde(rename = "filterArn")]
    #[serde(skip_serializing_if = "Option::is_none")]
    pub filter_arn: Option<String>,
    /// <p>The time at which the filter was last updated.</p>
    #[serde(rename = "lastUpdatedDateTime")]
    #[serde(skip_serializing_if = "Option::is_none")]
    pub last_updated_date_time: Option<f64>,
    /// <p>The name of the filter.</p>
    #[serde(rename = "name")]
    #[serde(skip_serializing_if = "Option::is_none")]
    pub name: Option<String>,
    /// <p>The status of the filter.</p>
    #[serde(rename = "status")]
    #[serde(skip_serializing_if = "Option::is_none")]
    pub status: Option<String>,
}

#[derive(Default, Debug, Clone, PartialEq, Serialize)]
>>>>>>> e150e708
#[cfg_attr(feature = "deserialize_structs", derive(Deserialize))]
pub struct GetSolutionMetricsRequest {
    /// <p>The Amazon Resource Name (ARN) of the solution version for which to get metrics.</p>
    #[serde(rename = "solutionVersionArn")]
    pub solution_version_arn: String,
}

#[derive(Clone, Debug, Default, Deserialize, PartialEq)]
#[cfg_attr(any(test, feature = "serialize_structs"), derive(Serialize))]
pub struct GetSolutionMetricsResponse {
    /// <p>The metrics for the solution version.</p>
    #[serde(rename = "metrics")]
    #[serde(skip_serializing_if = "Option::is_none")]
    pub metrics: Option<::std::collections::HashMap<String, f64>>,
    /// <p>The same solution version ARN as specified in the request.</p>
    #[serde(rename = "solutionVersionArn")]
    #[serde(skip_serializing_if = "Option::is_none")]
    pub solution_version_arn: Option<String>,
}

/// <p>Describes the properties for hyperparameter optimization (HPO). For use with the bring-your-own-recipe feature. Do not use for Amazon Personalize native recipes.</p>
#[derive(Clone, Debug, Default, Deserialize, PartialEq, Serialize)]
pub struct HPOConfig {
    /// <p>The hyperparameters and their allowable ranges.</p>
    #[serde(rename = "algorithmHyperParameterRanges")]
    #[serde(skip_serializing_if = "Option::is_none")]
    pub algorithm_hyper_parameter_ranges: Option<HyperParameterRanges>,
    /// <p>The metric to optimize during HPO.</p>
    #[serde(rename = "hpoObjective")]
    #[serde(skip_serializing_if = "Option::is_none")]
    pub hpo_objective: Option<HPOObjective>,
    /// <p>Describes the resource configuration for HPO.</p>
    #[serde(rename = "hpoResourceConfig")]
    #[serde(skip_serializing_if = "Option::is_none")]
    pub hpo_resource_config: Option<HPOResourceConfig>,
}

/// <p>The metric to optimize during hyperparameter optimization (HPO).</p>
#[derive(Clone, Debug, Default, Deserialize, PartialEq, Serialize)]
pub struct HPOObjective {
    /// <p>The name of the metric.</p>
    #[serde(rename = "metricName")]
    #[serde(skip_serializing_if = "Option::is_none")]
    pub metric_name: Option<String>,
    /// <p>A regular expression for finding the metric in the training job logs.</p>
    #[serde(rename = "metricRegex")]
    #[serde(skip_serializing_if = "Option::is_none")]
    pub metric_regex: Option<String>,
    /// <p>The type of the metric. Valid values are <code>Maximize</code> and <code>Minimize</code>.</p>
    #[serde(rename = "type")]
    #[serde(skip_serializing_if = "Option::is_none")]
    pub type_: Option<String>,
}

/// <p>Describes the resource configuration for hyperparameter optimization (HPO).</p>
#[derive(Clone, Debug, Default, Deserialize, PartialEq, Serialize)]
pub struct HPOResourceConfig {
    /// <p>The maximum number of training jobs when you create a solution version. The maximum value for <code>maxNumberOfTrainingJobs</code> is <code>40</code>.</p>
    #[serde(rename = "maxNumberOfTrainingJobs")]
    #[serde(skip_serializing_if = "Option::is_none")]
    pub max_number_of_training_jobs: Option<String>,
    /// <p>The maximum number of parallel training jobs when you create a solution version. The maximum value for <code>maxParallelTrainingJobs</code> is <code>10</code>.</p>
    #[serde(rename = "maxParallelTrainingJobs")]
    #[serde(skip_serializing_if = "Option::is_none")]
    pub max_parallel_training_jobs: Option<String>,
}

/// <p>Specifies the hyperparameters and their ranges. Hyperparameters can be categorical, continuous, or integer-valued.</p>
#[derive(Clone, Debug, Default, Deserialize, PartialEq, Serialize)]
pub struct HyperParameterRanges {
    /// <p>The categorical hyperparameters and their ranges.</p>
    #[serde(rename = "categoricalHyperParameterRanges")]
    #[serde(skip_serializing_if = "Option::is_none")]
    pub categorical_hyper_parameter_ranges: Option<Vec<CategoricalHyperParameterRange>>,
    /// <p>The continuous hyperparameters and their ranges.</p>
    #[serde(rename = "continuousHyperParameterRanges")]
    #[serde(skip_serializing_if = "Option::is_none")]
    pub continuous_hyper_parameter_ranges: Option<Vec<ContinuousHyperParameterRange>>,
    /// <p>The integer-valued hyperparameters and their ranges.</p>
    #[serde(rename = "integerHyperParameterRanges")]
    #[serde(skip_serializing_if = "Option::is_none")]
    pub integer_hyper_parameter_ranges: Option<Vec<IntegerHyperParameterRange>>,
}

/// <p>Provides the name and range of an integer-valued hyperparameter.</p>
#[derive(Clone, Debug, Default, Deserialize, PartialEq, Serialize)]
pub struct IntegerHyperParameterRange {
    /// <p>The maximum allowable value for the hyperparameter.</p>
    #[serde(rename = "maxValue")]
    #[serde(skip_serializing_if = "Option::is_none")]
    pub max_value: Option<i64>,
    /// <p>The minimum allowable value for the hyperparameter.</p>
    #[serde(rename = "minValue")]
    #[serde(skip_serializing_if = "Option::is_none")]
    pub min_value: Option<i64>,
    /// <p>The name of the hyperparameter.</p>
    #[serde(rename = "name")]
    #[serde(skip_serializing_if = "Option::is_none")]
    pub name: Option<String>,
}

#[derive(Clone, Debug, Default, PartialEq, Serialize)]
#[cfg_attr(feature = "deserialize_structs", derive(Deserialize))]
pub struct ListBatchInferenceJobsRequest {
    /// <p>The maximum number of batch inference job results to return in each page. The default value is 100.</p>
    #[serde(rename = "maxResults")]
    #[serde(skip_serializing_if = "Option::is_none")]
    pub max_results: Option<i64>,
    /// <p>The token to request the next page of results.</p>
    #[serde(rename = "nextToken")]
    #[serde(skip_serializing_if = "Option::is_none")]
    pub next_token: Option<String>,
    /// <p>The Amazon Resource Name (ARN) of the solution version from which the batch inference jobs were created.</p>
    #[serde(rename = "solutionVersionArn")]
    #[serde(skip_serializing_if = "Option::is_none")]
    pub solution_version_arn: Option<String>,
}

#[derive(Clone, Debug, Default, Deserialize, PartialEq)]
#[cfg_attr(any(test, feature = "serialize_structs"), derive(Serialize))]
pub struct ListBatchInferenceJobsResponse {
    /// <p>A list containing information on each job that is returned.</p>
    #[serde(rename = "batchInferenceJobs")]
    #[serde(skip_serializing_if = "Option::is_none")]
    pub batch_inference_jobs: Option<Vec<BatchInferenceJobSummary>>,
    /// <p>The token to use to retreive the next page of results. The value is <code>null</code> when there are no more results to return.</p>
    #[serde(rename = "nextToken")]
    #[serde(skip_serializing_if = "Option::is_none")]
    pub next_token: Option<String>,
}

#[derive(Clone, Debug, Default, PartialEq, Serialize)]
#[cfg_attr(feature = "deserialize_structs", derive(Deserialize))]
pub struct ListCampaignsRequest {
    /// <p>The maximum number of campaigns to return.</p>
    #[serde(rename = "maxResults")]
    #[serde(skip_serializing_if = "Option::is_none")]
    pub max_results: Option<i64>,
    /// <p>A token returned from the previous call to <code>ListCampaigns</code> for getting the next set of campaigns (if they exist).</p>
    #[serde(rename = "nextToken")]
    #[serde(skip_serializing_if = "Option::is_none")]
    pub next_token: Option<String>,
    /// <p>The Amazon Resource Name (ARN) of the solution to list the campaigns for. When a solution is not specified, all the campaigns associated with the account are listed.</p>
    #[serde(rename = "solutionArn")]
    #[serde(skip_serializing_if = "Option::is_none")]
    pub solution_arn: Option<String>,
}

#[derive(Clone, Debug, Default, Deserialize, PartialEq)]
#[cfg_attr(any(test, feature = "serialize_structs"), derive(Serialize))]
pub struct ListCampaignsResponse {
    /// <p>A list of the campaigns.</p>
    #[serde(rename = "campaigns")]
    #[serde(skip_serializing_if = "Option::is_none")]
    pub campaigns: Option<Vec<CampaignSummary>>,
    /// <p>A token for getting the next set of campaigns (if they exist).</p>
    #[serde(rename = "nextToken")]
    #[serde(skip_serializing_if = "Option::is_none")]
    pub next_token: Option<String>,
}

#[derive(Clone, Debug, Default, PartialEq, Serialize)]
#[cfg_attr(feature = "deserialize_structs", derive(Deserialize))]
pub struct ListDatasetGroupsRequest {
    /// <p>The maximum number of dataset groups to return.</p>
    #[serde(rename = "maxResults")]
    #[serde(skip_serializing_if = "Option::is_none")]
    pub max_results: Option<i64>,
    /// <p>A token returned from the previous call to <code>ListDatasetGroups</code> for getting the next set of dataset groups (if they exist).</p>
    #[serde(rename = "nextToken")]
    #[serde(skip_serializing_if = "Option::is_none")]
    pub next_token: Option<String>,
}

#[derive(Clone, Debug, Default, Deserialize, PartialEq)]
#[cfg_attr(any(test, feature = "serialize_structs"), derive(Serialize))]
pub struct ListDatasetGroupsResponse {
    /// <p>The list of your dataset groups.</p>
    #[serde(rename = "datasetGroups")]
    #[serde(skip_serializing_if = "Option::is_none")]
    pub dataset_groups: Option<Vec<DatasetGroupSummary>>,
    /// <p>A token for getting the next set of dataset groups (if they exist).</p>
    #[serde(rename = "nextToken")]
    #[serde(skip_serializing_if = "Option::is_none")]
    pub next_token: Option<String>,
}

#[derive(Clone, Debug, Default, PartialEq, Serialize)]
#[cfg_attr(feature = "deserialize_structs", derive(Deserialize))]
pub struct ListDatasetImportJobsRequest {
    /// <p>The Amazon Resource Name (ARN) of the dataset to list the dataset import jobs for.</p>
    #[serde(rename = "datasetArn")]
    #[serde(skip_serializing_if = "Option::is_none")]
    pub dataset_arn: Option<String>,
    /// <p>The maximum number of dataset import jobs to return.</p>
    #[serde(rename = "maxResults")]
    #[serde(skip_serializing_if = "Option::is_none")]
    pub max_results: Option<i64>,
    /// <p>A token returned from the previous call to <code>ListDatasetImportJobs</code> for getting the next set of dataset import jobs (if they exist).</p>
    #[serde(rename = "nextToken")]
    #[serde(skip_serializing_if = "Option::is_none")]
    pub next_token: Option<String>,
}

#[derive(Clone, Debug, Default, Deserialize, PartialEq)]
#[cfg_attr(any(test, feature = "serialize_structs"), derive(Serialize))]
pub struct ListDatasetImportJobsResponse {
    /// <p>The list of dataset import jobs.</p>
    #[serde(rename = "datasetImportJobs")]
    #[serde(skip_serializing_if = "Option::is_none")]
    pub dataset_import_jobs: Option<Vec<DatasetImportJobSummary>>,
    /// <p>A token for getting the next set of dataset import jobs (if they exist).</p>
    #[serde(rename = "nextToken")]
    #[serde(skip_serializing_if = "Option::is_none")]
    pub next_token: Option<String>,
}

#[derive(Clone, Debug, Default, PartialEq, Serialize)]
#[cfg_attr(feature = "deserialize_structs", derive(Deserialize))]
pub struct ListDatasetsRequest {
    /// <p>The Amazon Resource Name (ARN) of the dataset group that contains the datasets to list.</p>
    #[serde(rename = "datasetGroupArn")]
    #[serde(skip_serializing_if = "Option::is_none")]
    pub dataset_group_arn: Option<String>,
    /// <p>The maximum number of datasets to return.</p>
    #[serde(rename = "maxResults")]
    #[serde(skip_serializing_if = "Option::is_none")]
    pub max_results: Option<i64>,
    /// <p>A token returned from the previous call to <code>ListDatasetImportJobs</code> for getting the next set of dataset import jobs (if they exist).</p>
    #[serde(rename = "nextToken")]
    #[serde(skip_serializing_if = "Option::is_none")]
    pub next_token: Option<String>,
}

#[derive(Clone, Debug, Default, Deserialize, PartialEq)]
#[cfg_attr(any(test, feature = "serialize_structs"), derive(Serialize))]
pub struct ListDatasetsResponse {
    /// <p>An array of <code>Dataset</code> objects. Each object provides metadata information.</p>
    #[serde(rename = "datasets")]
    #[serde(skip_serializing_if = "Option::is_none")]
    pub datasets: Option<Vec<DatasetSummary>>,
    /// <p>A token for getting the next set of datasets (if they exist).</p>
    #[serde(rename = "nextToken")]
    #[serde(skip_serializing_if = "Option::is_none")]
    pub next_token: Option<String>,
}

#[derive(Clone, Debug, Default, PartialEq, Serialize)]
#[cfg_attr(feature = "deserialize_structs", derive(Deserialize))]
pub struct ListEventTrackersRequest {
    /// <p>The ARN of a dataset group used to filter the response.</p>
    #[serde(rename = "datasetGroupArn")]
    #[serde(skip_serializing_if = "Option::is_none")]
    pub dataset_group_arn: Option<String>,
    /// <p>The maximum number of event trackers to return.</p>
    #[serde(rename = "maxResults")]
    #[serde(skip_serializing_if = "Option::is_none")]
    pub max_results: Option<i64>,
    /// <p>A token returned from the previous call to <code>ListEventTrackers</code> for getting the next set of event trackers (if they exist).</p>
    #[serde(rename = "nextToken")]
    #[serde(skip_serializing_if = "Option::is_none")]
    pub next_token: Option<String>,
}

#[derive(Clone, Debug, Default, Deserialize, PartialEq)]
#[cfg_attr(any(test, feature = "serialize_structs"), derive(Serialize))]
pub struct ListEventTrackersResponse {
    /// <p>A list of event trackers.</p>
    #[serde(rename = "eventTrackers")]
    #[serde(skip_serializing_if = "Option::is_none")]
    pub event_trackers: Option<Vec<EventTrackerSummary>>,
    /// <p>A token for getting the next set of event trackers (if they exist).</p>
    #[serde(rename = "nextToken")]
    #[serde(skip_serializing_if = "Option::is_none")]
    pub next_token: Option<String>,
}

#[derive(Clone, Debug, Default, PartialEq, Serialize)]
#[cfg_attr(feature = "deserialize_structs", derive(Deserialize))]
pub struct ListFiltersRequest {
    /// <p>The ARN of the dataset group that contains the filters.</p>
    #[serde(rename = "datasetGroupArn")]
    #[serde(skip_serializing_if = "Option::is_none")]
    pub dataset_group_arn: Option<String>,
    /// <p>The maximum number of filters to return.</p>
    #[serde(rename = "maxResults")]
    #[serde(skip_serializing_if = "Option::is_none")]
    pub max_results: Option<i64>,
    /// <p>A token returned from the previous call to <code>ListFilters</code> for getting the next set of filters (if they exist).</p>
    #[serde(rename = "nextToken")]
    #[serde(skip_serializing_if = "Option::is_none")]
    pub next_token: Option<String>,
}

#[derive(Default, Debug, Clone, PartialEq, Deserialize)]
#[cfg_attr(any(test, feature = "serialize_structs"), derive(Serialize))]
pub struct ListFiltersResponse {
    /// <p>A list of returned filters.</p>
    #[serde(rename = "Filters")]
    #[serde(skip_serializing_if = "Option::is_none")]
    pub filters: Option<Vec<FilterSummary>>,
    /// <p>A token for getting the next set of filters (if they exist).</p>
    #[serde(rename = "nextToken")]
    #[serde(skip_serializing_if = "Option::is_none")]
    pub next_token: Option<String>,
}

#[derive(Default, Debug, Clone, PartialEq, Serialize)]
#[cfg_attr(feature = "deserialize_structs", derive(Deserialize))]
pub struct ListRecipesRequest {
    /// <p>The maximum number of recipes to return.</p>
    #[serde(rename = "maxResults")]
    #[serde(skip_serializing_if = "Option::is_none")]
    pub max_results: Option<i64>,
    /// <p>A token returned from the previous call to <code>ListRecipes</code> for getting the next set of recipes (if they exist).</p>
    #[serde(rename = "nextToken")]
    #[serde(skip_serializing_if = "Option::is_none")]
    pub next_token: Option<String>,
    /// <p>The default is <code>SERVICE</code>.</p>
    #[serde(rename = "recipeProvider")]
    #[serde(skip_serializing_if = "Option::is_none")]
    pub recipe_provider: Option<String>,
}

#[derive(Clone, Debug, Default, Deserialize, PartialEq)]
#[cfg_attr(any(test, feature = "serialize_structs"), derive(Serialize))]
pub struct ListRecipesResponse {
    /// <p>A token for getting the next set of recipes.</p>
    #[serde(rename = "nextToken")]
    #[serde(skip_serializing_if = "Option::is_none")]
    pub next_token: Option<String>,
    /// <p>The list of available recipes.</p>
    #[serde(rename = "recipes")]
    #[serde(skip_serializing_if = "Option::is_none")]
    pub recipes: Option<Vec<RecipeSummary>>,
}

#[derive(Clone, Debug, Default, PartialEq, Serialize)]
#[cfg_attr(feature = "deserialize_structs", derive(Deserialize))]
pub struct ListSchemasRequest {
    /// <p>The maximum number of schemas to return.</p>
    #[serde(rename = "maxResults")]
    #[serde(skip_serializing_if = "Option::is_none")]
    pub max_results: Option<i64>,
    /// <p>A token returned from the previous call to <code>ListSchemas</code> for getting the next set of schemas (if they exist).</p>
    #[serde(rename = "nextToken")]
    #[serde(skip_serializing_if = "Option::is_none")]
    pub next_token: Option<String>,
}

#[derive(Clone, Debug, Default, Deserialize, PartialEq)]
#[cfg_attr(any(test, feature = "serialize_structs"), derive(Serialize))]
pub struct ListSchemasResponse {
    /// <p>A token used to get the next set of schemas (if they exist).</p>
    #[serde(rename = "nextToken")]
    #[serde(skip_serializing_if = "Option::is_none")]
    pub next_token: Option<String>,
    /// <p>A list of schemas.</p>
    #[serde(rename = "schemas")]
    #[serde(skip_serializing_if = "Option::is_none")]
    pub schemas: Option<Vec<DatasetSchemaSummary>>,
}

#[derive(Clone, Debug, Default, PartialEq, Serialize)]
#[cfg_attr(feature = "deserialize_structs", derive(Deserialize))]
pub struct ListSolutionVersionsRequest {
    /// <p>The maximum number of solution versions to return.</p>
    #[serde(rename = "maxResults")]
    #[serde(skip_serializing_if = "Option::is_none")]
    pub max_results: Option<i64>,
    /// <p>A token returned from the previous call to <code>ListSolutionVersions</code> for getting the next set of solution versions (if they exist).</p>
    #[serde(rename = "nextToken")]
    #[serde(skip_serializing_if = "Option::is_none")]
    pub next_token: Option<String>,
    /// <p>The Amazon Resource Name (ARN) of the solution.</p>
    #[serde(rename = "solutionArn")]
    #[serde(skip_serializing_if = "Option::is_none")]
    pub solution_arn: Option<String>,
}

#[derive(Clone, Debug, Default, Deserialize, PartialEq)]
#[cfg_attr(any(test, feature = "serialize_structs"), derive(Serialize))]
pub struct ListSolutionVersionsResponse {
    /// <p>A token for getting the next set of solution versions (if they exist).</p>
    #[serde(rename = "nextToken")]
    #[serde(skip_serializing_if = "Option::is_none")]
    pub next_token: Option<String>,
    /// <p>A list of solution versions describing the version properties.</p>
    #[serde(rename = "solutionVersions")]
    #[serde(skip_serializing_if = "Option::is_none")]
    pub solution_versions: Option<Vec<SolutionVersionSummary>>,
}

#[derive(Clone, Debug, Default, PartialEq, Serialize)]
#[cfg_attr(feature = "deserialize_structs", derive(Deserialize))]
pub struct ListSolutionsRequest {
    /// <p>The Amazon Resource Name (ARN) of the dataset group.</p>
    #[serde(rename = "datasetGroupArn")]
    #[serde(skip_serializing_if = "Option::is_none")]
    pub dataset_group_arn: Option<String>,
    /// <p>The maximum number of solutions to return.</p>
    #[serde(rename = "maxResults")]
    #[serde(skip_serializing_if = "Option::is_none")]
    pub max_results: Option<i64>,
    /// <p>A token returned from the previous call to <code>ListSolutions</code> for getting the next set of solutions (if they exist).</p>
    #[serde(rename = "nextToken")]
    #[serde(skip_serializing_if = "Option::is_none")]
    pub next_token: Option<String>,
}

#[derive(Clone, Debug, Default, Deserialize, PartialEq)]
#[cfg_attr(any(test, feature = "serialize_structs"), derive(Serialize))]
pub struct ListSolutionsResponse {
    /// <p>A token for getting the next set of solutions (if they exist).</p>
    #[serde(rename = "nextToken")]
    #[serde(skip_serializing_if = "Option::is_none")]
    pub next_token: Option<String>,
    /// <p>A list of the current solutions.</p>
    #[serde(rename = "solutions")]
    #[serde(skip_serializing_if = "Option::is_none")]
    pub solutions: Option<Vec<SolutionSummary>>,
}

/// <p>Provides information about a recipe. Each recipe provides an algorithm that Amazon Personalize uses in model training when you use the <a>CreateSolution</a> operation. </p>
#[derive(Clone, Debug, Default, Deserialize, PartialEq)]
#[cfg_attr(any(test, feature = "serialize_structs"), derive(Serialize))]
pub struct Recipe {
    /// <p>The Amazon Resource Name (ARN) of the algorithm that Amazon Personalize uses to train the model.</p>
    #[serde(rename = "algorithmArn")]
    #[serde(skip_serializing_if = "Option::is_none")]
    pub algorithm_arn: Option<String>,
    /// <p>The date and time (in Unix format) that the recipe was created.</p>
    #[serde(rename = "creationDateTime")]
    #[serde(skip_serializing_if = "Option::is_none")]
    pub creation_date_time: Option<f64>,
    /// <p>The description of the recipe.</p>
    #[serde(rename = "description")]
    #[serde(skip_serializing_if = "Option::is_none")]
    pub description: Option<String>,
    /// <p>The ARN of the FeatureTransformation object.</p>
    #[serde(rename = "featureTransformationArn")]
    #[serde(skip_serializing_if = "Option::is_none")]
    pub feature_transformation_arn: Option<String>,
    /// <p>The date and time (in Unix format) that the recipe was last updated.</p>
    #[serde(rename = "lastUpdatedDateTime")]
    #[serde(skip_serializing_if = "Option::is_none")]
    pub last_updated_date_time: Option<f64>,
    /// <p>The name of the recipe.</p>
    #[serde(rename = "name")]
    #[serde(skip_serializing_if = "Option::is_none")]
    pub name: Option<String>,
    /// <p>The Amazon Resource Name (ARN) of the recipe.</p>
    #[serde(rename = "recipeArn")]
    #[serde(skip_serializing_if = "Option::is_none")]
    pub recipe_arn: Option<String>,
    /// <p><p>One of the following values:</p> <ul> <li> <p>PERSONALIZED<em>RANKING</p> </li> <li> <p>RELATED</em>ITEMS</p> </li> <li> <p>USER_PERSONALIZATION</p> </li> </ul></p>
    #[serde(rename = "recipeType")]
    #[serde(skip_serializing_if = "Option::is_none")]
    pub recipe_type: Option<String>,
    /// <p>The status of the recipe.</p>
    #[serde(rename = "status")]
    #[serde(skip_serializing_if = "Option::is_none")]
    pub status: Option<String>,
}

/// <p>Provides a summary of the properties of a recipe. For a complete listing, call the <a>DescribeRecipe</a> API.</p>
#[derive(Clone, Debug, Default, Deserialize, PartialEq)]
#[cfg_attr(any(test, feature = "serialize_structs"), derive(Serialize))]
pub struct RecipeSummary {
    /// <p>The date and time (in Unix time) that the recipe was created.</p>
    #[serde(rename = "creationDateTime")]
    #[serde(skip_serializing_if = "Option::is_none")]
    pub creation_date_time: Option<f64>,
    /// <p>The date and time (in Unix time) that the recipe was last updated.</p>
    #[serde(rename = "lastUpdatedDateTime")]
    #[serde(skip_serializing_if = "Option::is_none")]
    pub last_updated_date_time: Option<f64>,
    /// <p>The name of the recipe.</p>
    #[serde(rename = "name")]
    #[serde(skip_serializing_if = "Option::is_none")]
    pub name: Option<String>,
    /// <p>The Amazon Resource Name (ARN) of the recipe.</p>
    #[serde(rename = "recipeArn")]
    #[serde(skip_serializing_if = "Option::is_none")]
    pub recipe_arn: Option<String>,
    /// <p>The status of the recipe.</p>
    #[serde(rename = "status")]
    #[serde(skip_serializing_if = "Option::is_none")]
    pub status: Option<String>,
}

/// <p>The configuration details of an Amazon S3 input or output bucket.</p>
#[derive(Clone, Debug, Default, Deserialize, PartialEq, Serialize)]
pub struct S3DataConfig {
    /// <p>The Amazon Resource Name (ARN) of the Amazon Key Management Service (KMS) key that Amazon Personalize uses to encrypt or decrypt the input and output files of a batch inference job.</p>
    #[serde(rename = "kmsKeyArn")]
    #[serde(skip_serializing_if = "Option::is_none")]
    pub kms_key_arn: Option<String>,
    /// <p>The file path of the Amazon S3 bucket.</p>
    #[serde(rename = "path")]
    pub path: String,
}

/// <p>An object that provides information about a solution. A solution is a trained model that can be deployed as a campaign.</p>
#[derive(Clone, Debug, Default, Deserialize, PartialEq)]
#[cfg_attr(any(test, feature = "serialize_structs"), derive(Serialize))]
pub struct Solution {
    /// <p>When <code>performAutoML</code> is true, specifies the best recipe found.</p>
    #[serde(rename = "autoMLResult")]
    #[serde(skip_serializing_if = "Option::is_none")]
    pub auto_ml_result: Option<AutoMLResult>,
    /// <p>The creation date and time (in Unix time) of the solution.</p>
    #[serde(rename = "creationDateTime")]
    #[serde(skip_serializing_if = "Option::is_none")]
    pub creation_date_time: Option<f64>,
    /// <p>The Amazon Resource Name (ARN) of the dataset group that provides the training data.</p>
    #[serde(rename = "datasetGroupArn")]
    #[serde(skip_serializing_if = "Option::is_none")]
    pub dataset_group_arn: Option<String>,
    /// <p>The event type (for example, 'click' or 'like') that is used for training the model.</p>
    #[serde(rename = "eventType")]
    #[serde(skip_serializing_if = "Option::is_none")]
    pub event_type: Option<String>,
    /// <p>The date and time (in Unix time) that the solution was last updated.</p>
    #[serde(rename = "lastUpdatedDateTime")]
    #[serde(skip_serializing_if = "Option::is_none")]
    pub last_updated_date_time: Option<f64>,
    /// <p>Describes the latest version of the solution, including the status and the ARN.</p>
    #[serde(rename = "latestSolutionVersion")]
    #[serde(skip_serializing_if = "Option::is_none")]
    pub latest_solution_version: Option<SolutionVersionSummary>,
    /// <p>The name of the solution.</p>
    #[serde(rename = "name")]
    #[serde(skip_serializing_if = "Option::is_none")]
    pub name: Option<String>,
    /// <p>When true, Amazon Personalize performs a search for the best USER_PERSONALIZATION recipe from the list specified in the solution configuration (<code>recipeArn</code> must not be specified). When false (the default), Amazon Personalize uses <code>recipeArn</code> for training.</p>
    #[serde(rename = "performAutoML")]
    #[serde(skip_serializing_if = "Option::is_none")]
    pub perform_auto_ml: Option<bool>,
    /// <p>Whether to perform hyperparameter optimization (HPO) on the chosen recipe. The default is <code>false</code>.</p>
    #[serde(rename = "performHPO")]
    #[serde(skip_serializing_if = "Option::is_none")]
    pub perform_hpo: Option<bool>,
    /// <p>The ARN of the recipe used to create the solution.</p>
    #[serde(rename = "recipeArn")]
    #[serde(skip_serializing_if = "Option::is_none")]
    pub recipe_arn: Option<String>,
    /// <p>The ARN of the solution.</p>
    #[serde(rename = "solutionArn")]
    #[serde(skip_serializing_if = "Option::is_none")]
    pub solution_arn: Option<String>,
    /// <p>Describes the configuration properties for the solution.</p>
    #[serde(rename = "solutionConfig")]
    #[serde(skip_serializing_if = "Option::is_none")]
    pub solution_config: Option<SolutionConfig>,
    /// <p><p>The status of the solution.</p> <p>A solution can be in one of the following states:</p> <ul> <li> <p>CREATE PENDING &gt; CREATE IN<em>PROGRESS &gt; ACTIVE -or- CREATE FAILED</p> </li> <li> <p>DELETE PENDING &gt; DELETE IN</em>PROGRESS</p> </li> </ul></p>
    #[serde(rename = "status")]
    #[serde(skip_serializing_if = "Option::is_none")]
    pub status: Option<String>,
}

/// <p>Describes the configuration properties for the solution.</p>
#[derive(Clone, Debug, Default, Deserialize, PartialEq, Serialize)]
pub struct SolutionConfig {
    /// <p>Lists the hyperparameter names and ranges.</p>
    #[serde(rename = "algorithmHyperParameters")]
    #[serde(skip_serializing_if = "Option::is_none")]
    pub algorithm_hyper_parameters: Option<::std::collections::HashMap<String, String>>,
    /// <p>The <a>AutoMLConfig</a> object containing a list of recipes to search when AutoML is performed.</p>
    #[serde(rename = "autoMLConfig")]
    #[serde(skip_serializing_if = "Option::is_none")]
    pub auto_ml_config: Option<AutoMLConfig>,
    /// <p>Only events with a value greater than or equal to this threshold are used for training a model.</p>
    #[serde(rename = "eventValueThreshold")]
    #[serde(skip_serializing_if = "Option::is_none")]
    pub event_value_threshold: Option<String>,
    /// <p>Lists the feature transformation parameters.</p>
    #[serde(rename = "featureTransformationParameters")]
    #[serde(skip_serializing_if = "Option::is_none")]
    pub feature_transformation_parameters: Option<::std::collections::HashMap<String, String>>,
    /// <p>Describes the properties for hyperparameter optimization (HPO).</p>
    #[serde(rename = "hpoConfig")]
    #[serde(skip_serializing_if = "Option::is_none")]
    pub hpo_config: Option<HPOConfig>,
}

/// <p>Provides a summary of the properties of a solution. For a complete listing, call the <a>DescribeSolution</a> API.</p>
#[derive(Clone, Debug, Default, Deserialize, PartialEq)]
#[cfg_attr(any(test, feature = "serialize_structs"), derive(Serialize))]
pub struct SolutionSummary {
    /// <p>The date and time (in Unix time) that the solution was created.</p>
    #[serde(rename = "creationDateTime")]
    #[serde(skip_serializing_if = "Option::is_none")]
    pub creation_date_time: Option<f64>,
    /// <p>The date and time (in Unix time) that the solution was last updated.</p>
    #[serde(rename = "lastUpdatedDateTime")]
    #[serde(skip_serializing_if = "Option::is_none")]
    pub last_updated_date_time: Option<f64>,
    /// <p>The name of the solution.</p>
    #[serde(rename = "name")]
    #[serde(skip_serializing_if = "Option::is_none")]
    pub name: Option<String>,
    /// <p>The Amazon Resource Name (ARN) of the solution.</p>
    #[serde(rename = "solutionArn")]
    #[serde(skip_serializing_if = "Option::is_none")]
    pub solution_arn: Option<String>,
    /// <p><p>The status of the solution.</p> <p>A solution can be in one of the following states:</p> <ul> <li> <p>CREATE PENDING &gt; CREATE IN<em>PROGRESS &gt; ACTIVE -or- CREATE FAILED</p> </li> <li> <p>DELETE PENDING &gt; DELETE IN</em>PROGRESS</p> </li> </ul></p>
    #[serde(rename = "status")]
    #[serde(skip_serializing_if = "Option::is_none")]
    pub status: Option<String>,
}

/// <p>An object that provides information about a specific version of a <a>Solution</a>.</p>
#[derive(Clone, Debug, Default, Deserialize, PartialEq)]
#[cfg_attr(any(test, feature = "serialize_structs"), derive(Serialize))]
pub struct SolutionVersion {
    /// <p>The date and time (in Unix time) that this version of the solution was created.</p>
    #[serde(rename = "creationDateTime")]
    #[serde(skip_serializing_if = "Option::is_none")]
    pub creation_date_time: Option<f64>,
    /// <p>The Amazon Resource Name (ARN) of the dataset group providing the training data.</p>
    #[serde(rename = "datasetGroupArn")]
    #[serde(skip_serializing_if = "Option::is_none")]
    pub dataset_group_arn: Option<String>,
    /// <p>The event type (for example, 'click' or 'like') that is used for training the model.</p>
    #[serde(rename = "eventType")]
    #[serde(skip_serializing_if = "Option::is_none")]
    pub event_type: Option<String>,
    /// <p>If training a solution version fails, the reason for the failure.</p>
    #[serde(rename = "failureReason")]
    #[serde(skip_serializing_if = "Option::is_none")]
    pub failure_reason: Option<String>,
    /// <p>The date and time (in Unix time) that the solution was last updated.</p>
    #[serde(rename = "lastUpdatedDateTime")]
    #[serde(skip_serializing_if = "Option::is_none")]
    pub last_updated_date_time: Option<f64>,
    /// <p>When true, Amazon Personalize searches for the most optimal recipe according to the solution configuration. When false (the default), Amazon Personalize uses <code>recipeArn</code>.</p>
    #[serde(rename = "performAutoML")]
    #[serde(skip_serializing_if = "Option::is_none")]
    pub perform_auto_ml: Option<bool>,
    /// <p>Whether to perform hyperparameter optimization (HPO) on the chosen recipe. The default is <code>false</code>.</p>
    #[serde(rename = "performHPO")]
    #[serde(skip_serializing_if = "Option::is_none")]
    pub perform_hpo: Option<bool>,
    /// <p>The ARN of the recipe used in the solution.</p>
    #[serde(rename = "recipeArn")]
    #[serde(skip_serializing_if = "Option::is_none")]
    pub recipe_arn: Option<String>,
    /// <p>The ARN of the solution.</p>
    #[serde(rename = "solutionArn")]
    #[serde(skip_serializing_if = "Option::is_none")]
    pub solution_arn: Option<String>,
    /// <p>Describes the configuration properties for the solution.</p>
    #[serde(rename = "solutionConfig")]
    #[serde(skip_serializing_if = "Option::is_none")]
    pub solution_config: Option<SolutionConfig>,
    /// <p>The ARN of the solution version.</p>
    #[serde(rename = "solutionVersionArn")]
    #[serde(skip_serializing_if = "Option::is_none")]
    pub solution_version_arn: Option<String>,
    /// <p><p>The status of the solution version.</p> <p>A solution version can be in one of the following states:</p> <ul> <li> <p>CREATE PENDING</p> </li> <li> <p>CREATE IN_PROGRESS</p> </li> <li> <p>ACTIVE</p> </li> <li> <p>CREATE FAILED</p> </li> </ul></p>
    #[serde(rename = "status")]
    #[serde(skip_serializing_if = "Option::is_none")]
    pub status: Option<String>,
    /// <p>The time used to train the model. You are billed for the time it takes to train a model. This field is visible only after Amazon Personalize successfully trains a model.</p>
    #[serde(rename = "trainingHours")]
    #[serde(skip_serializing_if = "Option::is_none")]
    pub training_hours: Option<f64>,
    /// <p><p>The scope of training used to create the solution version. The <code>FULL</code> option trains the solution version based on the entirety of the input solution&#39;s training data, while the <code>UPDATE</code> option processes only the training data that has changed since the creation of the last solution version. Choose <code>UPDATE</code> when you want to start recommending items added to the dataset without retraining the model.</p> <important> <p>The <code>UPDATE</code> option can only be used after you&#39;ve created a solution version with the <code>FULL</code> option and the training solution uses the <a>native-recipe-hrnn-coldstart</a>.</p> </important></p>
    #[serde(rename = "trainingMode")]
    #[serde(skip_serializing_if = "Option::is_none")]
    pub training_mode: Option<String>,
    /// <p>If hyperparameter optimization was performed, contains the hyperparameter values of the best performing model.</p>
    #[serde(rename = "tunedHPOParams")]
    #[serde(skip_serializing_if = "Option::is_none")]
    pub tuned_hpo_params: Option<TunedHPOParams>,
}

/// <p>Provides a summary of the properties of a solution version. For a complete listing, call the <a>DescribeSolutionVersion</a> API.</p>
#[derive(Clone, Debug, Default, Deserialize, PartialEq)]
#[cfg_attr(any(test, feature = "serialize_structs"), derive(Serialize))]
pub struct SolutionVersionSummary {
    /// <p>The date and time (in Unix time) that this version of a solution was created.</p>
    #[serde(rename = "creationDateTime")]
    #[serde(skip_serializing_if = "Option::is_none")]
    pub creation_date_time: Option<f64>,
    /// <p>If a solution version fails, the reason behind the failure.</p>
    #[serde(rename = "failureReason")]
    #[serde(skip_serializing_if = "Option::is_none")]
    pub failure_reason: Option<String>,
    /// <p>The date and time (in Unix time) that the solution version was last updated.</p>
    #[serde(rename = "lastUpdatedDateTime")]
    #[serde(skip_serializing_if = "Option::is_none")]
    pub last_updated_date_time: Option<f64>,
    /// <p>The Amazon Resource Name (ARN) of the solution version.</p>
    #[serde(rename = "solutionVersionArn")]
    #[serde(skip_serializing_if = "Option::is_none")]
    pub solution_version_arn: Option<String>,
    /// <p><p>The status of the solution version.</p> <p>A solution version can be in one of the following states:</p> <ul> <li> <p>CREATE PENDING &gt; CREATE IN_PROGRESS &gt; ACTIVE -or- CREATE FAILED</p> </li> </ul></p>
    #[serde(rename = "status")]
    #[serde(skip_serializing_if = "Option::is_none")]
    pub status: Option<String>,
}

/// <p>If hyperparameter optimization (HPO) was performed, contains the hyperparameter values of the best performing model.</p>
#[derive(Clone, Debug, Default, Deserialize, PartialEq)]
#[cfg_attr(any(test, feature = "serialize_structs"), derive(Serialize))]
pub struct TunedHPOParams {
    /// <p>A list of the hyperparameter values of the best performing model.</p>
    #[serde(rename = "algorithmHyperParameters")]
    #[serde(skip_serializing_if = "Option::is_none")]
    pub algorithm_hyper_parameters: Option<::std::collections::HashMap<String, String>>,
}

#[derive(Clone, Debug, Default, PartialEq, Serialize)]
#[cfg_attr(feature = "deserialize_structs", derive(Deserialize))]
pub struct UpdateCampaignRequest {
    /// <p>The Amazon Resource Name (ARN) of the campaign.</p>
    #[serde(rename = "campaignArn")]
    pub campaign_arn: String,
    /// <p>Specifies the requested minimum provisioned transactions (recommendations) per second that Amazon Personalize will support.</p>
    #[serde(rename = "minProvisionedTPS")]
    #[serde(skip_serializing_if = "Option::is_none")]
    pub min_provisioned_tps: Option<i64>,
    /// <p>The ARN of a new solution version to deploy.</p>
    #[serde(rename = "solutionVersionArn")]
    #[serde(skip_serializing_if = "Option::is_none")]
    pub solution_version_arn: Option<String>,
}

#[derive(Clone, Debug, Default, Deserialize, PartialEq)]
#[cfg_attr(any(test, feature = "serialize_structs"), derive(Serialize))]
pub struct UpdateCampaignResponse {
    /// <p>The same campaign ARN as given in the request.</p>
    #[serde(rename = "campaignArn")]
    #[serde(skip_serializing_if = "Option::is_none")]
    pub campaign_arn: Option<String>,
}

/// Errors returned by CreateBatchInferenceJob
#[derive(Debug, PartialEq)]
pub enum CreateBatchInferenceJobError {
    /// <p>Provide a valid value for the field or parameter.</p>
    InvalidInput(String),
    /// <p>The limit on the number of requests per second has been exceeded.</p>
    LimitExceeded(String),
    /// <p>The specified resource already exists.</p>
    ResourceAlreadyExists(String),
    /// <p>The specified resource is in use.</p>
    ResourceInUse(String),
    /// <p>Could not find the specified resource.</p>
    ResourceNotFound(String),
}

impl CreateBatchInferenceJobError {
    pub fn from_response(res: BufferedHttpResponse) -> RusotoError<CreateBatchInferenceJobError> {
        if let Some(err) = proto::json::Error::parse(&res) {
            match err.typ.as_str() {
                "InvalidInputException" => {
                    return RusotoError::Service(CreateBatchInferenceJobError::InvalidInput(
                        err.msg,
                    ))
                }
                "LimitExceededException" => {
                    return RusotoError::Service(CreateBatchInferenceJobError::LimitExceeded(
                        err.msg,
                    ))
                }
                "ResourceAlreadyExistsException" => {
                    return RusotoError::Service(
                        CreateBatchInferenceJobError::ResourceAlreadyExists(err.msg),
                    )
                }
                "ResourceInUseException" => {
                    return RusotoError::Service(CreateBatchInferenceJobError::ResourceInUse(
                        err.msg,
                    ))
                }
                "ResourceNotFoundException" => {
                    return RusotoError::Service(CreateBatchInferenceJobError::ResourceNotFound(
                        err.msg,
                    ))
                }
                "ValidationException" => return RusotoError::Validation(err.msg),
                _ => {}
            }
        }
        RusotoError::Unknown(res)
    }
}
impl fmt::Display for CreateBatchInferenceJobError {
    #[allow(unused_variables)]
    fn fmt(&self, f: &mut fmt::Formatter) -> fmt::Result {
        match *self {
            CreateBatchInferenceJobError::InvalidInput(ref cause) => write!(f, "{}", cause),
            CreateBatchInferenceJobError::LimitExceeded(ref cause) => write!(f, "{}", cause),
            CreateBatchInferenceJobError::ResourceAlreadyExists(ref cause) => {
                write!(f, "{}", cause)
            }
            CreateBatchInferenceJobError::ResourceInUse(ref cause) => write!(f, "{}", cause),
            CreateBatchInferenceJobError::ResourceNotFound(ref cause) => write!(f, "{}", cause),
        }
    }
}
impl Error for CreateBatchInferenceJobError {}
/// Errors returned by CreateCampaign
#[derive(Debug, PartialEq)]
pub enum CreateCampaignError {
    /// <p>Provide a valid value for the field or parameter.</p>
    InvalidInput(String),
    /// <p>The limit on the number of requests per second has been exceeded.</p>
    LimitExceeded(String),
    /// <p>The specified resource already exists.</p>
    ResourceAlreadyExists(String),
    /// <p>The specified resource is in use.</p>
    ResourceInUse(String),
    /// <p>Could not find the specified resource.</p>
    ResourceNotFound(String),
}

impl CreateCampaignError {
    pub fn from_response(res: BufferedHttpResponse) -> RusotoError<CreateCampaignError> {
        if let Some(err) = proto::json::Error::parse(&res) {
            match err.typ.as_str() {
                "InvalidInputException" => {
                    return RusotoError::Service(CreateCampaignError::InvalidInput(err.msg))
                }
                "LimitExceededException" => {
                    return RusotoError::Service(CreateCampaignError::LimitExceeded(err.msg))
                }
                "ResourceAlreadyExistsException" => {
                    return RusotoError::Service(CreateCampaignError::ResourceAlreadyExists(
                        err.msg,
                    ))
                }
                "ResourceInUseException" => {
                    return RusotoError::Service(CreateCampaignError::ResourceInUse(err.msg))
                }
                "ResourceNotFoundException" => {
                    return RusotoError::Service(CreateCampaignError::ResourceNotFound(err.msg))
                }
                "ValidationException" => return RusotoError::Validation(err.msg),
                _ => {}
            }
        }
        RusotoError::Unknown(res)
    }
}
impl fmt::Display for CreateCampaignError {
    #[allow(unused_variables)]
    fn fmt(&self, f: &mut fmt::Formatter) -> fmt::Result {
        match *self {
            CreateCampaignError::InvalidInput(ref cause) => write!(f, "{}", cause),
            CreateCampaignError::LimitExceeded(ref cause) => write!(f, "{}", cause),
            CreateCampaignError::ResourceAlreadyExists(ref cause) => write!(f, "{}", cause),
            CreateCampaignError::ResourceInUse(ref cause) => write!(f, "{}", cause),
            CreateCampaignError::ResourceNotFound(ref cause) => write!(f, "{}", cause),
        }
    }
}
impl Error for CreateCampaignError {}
/// Errors returned by CreateDataset
#[derive(Debug, PartialEq)]
pub enum CreateDatasetError {
    /// <p>Provide a valid value for the field or parameter.</p>
    InvalidInput(String),
    /// <p>The limit on the number of requests per second has been exceeded.</p>
    LimitExceeded(String),
    /// <p>The specified resource already exists.</p>
    ResourceAlreadyExists(String),
    /// <p>The specified resource is in use.</p>
    ResourceInUse(String),
    /// <p>Could not find the specified resource.</p>
    ResourceNotFound(String),
}

impl CreateDatasetError {
    pub fn from_response(res: BufferedHttpResponse) -> RusotoError<CreateDatasetError> {
        if let Some(err) = proto::json::Error::parse(&res) {
            match err.typ.as_str() {
                "InvalidInputException" => {
                    return RusotoError::Service(CreateDatasetError::InvalidInput(err.msg))
                }
                "LimitExceededException" => {
                    return RusotoError::Service(CreateDatasetError::LimitExceeded(err.msg))
                }
                "ResourceAlreadyExistsException" => {
                    return RusotoError::Service(CreateDatasetError::ResourceAlreadyExists(err.msg))
                }
                "ResourceInUseException" => {
                    return RusotoError::Service(CreateDatasetError::ResourceInUse(err.msg))
                }
                "ResourceNotFoundException" => {
                    return RusotoError::Service(CreateDatasetError::ResourceNotFound(err.msg))
                }
                "ValidationException" => return RusotoError::Validation(err.msg),
                _ => {}
            }
        }
        RusotoError::Unknown(res)
    }
}
impl fmt::Display for CreateDatasetError {
    #[allow(unused_variables)]
    fn fmt(&self, f: &mut fmt::Formatter) -> fmt::Result {
        match *self {
            CreateDatasetError::InvalidInput(ref cause) => write!(f, "{}", cause),
            CreateDatasetError::LimitExceeded(ref cause) => write!(f, "{}", cause),
            CreateDatasetError::ResourceAlreadyExists(ref cause) => write!(f, "{}", cause),
            CreateDatasetError::ResourceInUse(ref cause) => write!(f, "{}", cause),
            CreateDatasetError::ResourceNotFound(ref cause) => write!(f, "{}", cause),
        }
    }
}
impl Error for CreateDatasetError {}
/// Errors returned by CreateDatasetGroup
#[derive(Debug, PartialEq)]
pub enum CreateDatasetGroupError {
    /// <p>Provide a valid value for the field or parameter.</p>
    InvalidInput(String),
    /// <p>The limit on the number of requests per second has been exceeded.</p>
    LimitExceeded(String),
    /// <p>The specified resource already exists.</p>
    ResourceAlreadyExists(String),
}

impl CreateDatasetGroupError {
    pub fn from_response(res: BufferedHttpResponse) -> RusotoError<CreateDatasetGroupError> {
        if let Some(err) = proto::json::Error::parse(&res) {
            match err.typ.as_str() {
                "InvalidInputException" => {
                    return RusotoError::Service(CreateDatasetGroupError::InvalidInput(err.msg))
                }
                "LimitExceededException" => {
                    return RusotoError::Service(CreateDatasetGroupError::LimitExceeded(err.msg))
                }
                "ResourceAlreadyExistsException" => {
                    return RusotoError::Service(CreateDatasetGroupError::ResourceAlreadyExists(
                        err.msg,
                    ))
                }
                "ValidationException" => return RusotoError::Validation(err.msg),
                _ => {}
            }
        }
        RusotoError::Unknown(res)
    }
}
impl fmt::Display for CreateDatasetGroupError {
    #[allow(unused_variables)]
    fn fmt(&self, f: &mut fmt::Formatter) -> fmt::Result {
        match *self {
            CreateDatasetGroupError::InvalidInput(ref cause) => write!(f, "{}", cause),
            CreateDatasetGroupError::LimitExceeded(ref cause) => write!(f, "{}", cause),
            CreateDatasetGroupError::ResourceAlreadyExists(ref cause) => write!(f, "{}", cause),
        }
    }
}
impl Error for CreateDatasetGroupError {}
/// Errors returned by CreateDatasetImportJob
#[derive(Debug, PartialEq)]
pub enum CreateDatasetImportJobError {
    /// <p>Provide a valid value for the field or parameter.</p>
    InvalidInput(String),
    /// <p>The limit on the number of requests per second has been exceeded.</p>
    LimitExceeded(String),
    /// <p>The specified resource already exists.</p>
    ResourceAlreadyExists(String),
    /// <p>The specified resource is in use.</p>
    ResourceInUse(String),
    /// <p>Could not find the specified resource.</p>
    ResourceNotFound(String),
}

impl CreateDatasetImportJobError {
    pub fn from_response(res: BufferedHttpResponse) -> RusotoError<CreateDatasetImportJobError> {
        if let Some(err) = proto::json::Error::parse(&res) {
            match err.typ.as_str() {
                "InvalidInputException" => {
                    return RusotoError::Service(CreateDatasetImportJobError::InvalidInput(err.msg))
                }
                "LimitExceededException" => {
                    return RusotoError::Service(CreateDatasetImportJobError::LimitExceeded(
                        err.msg,
                    ))
                }
                "ResourceAlreadyExistsException" => {
                    return RusotoError::Service(
                        CreateDatasetImportJobError::ResourceAlreadyExists(err.msg),
                    )
                }
                "ResourceInUseException" => {
                    return RusotoError::Service(CreateDatasetImportJobError::ResourceInUse(
                        err.msg,
                    ))
                }
                "ResourceNotFoundException" => {
                    return RusotoError::Service(CreateDatasetImportJobError::ResourceNotFound(
                        err.msg,
                    ))
                }
                "ValidationException" => return RusotoError::Validation(err.msg),
                _ => {}
            }
        }
        RusotoError::Unknown(res)
    }
}
impl fmt::Display for CreateDatasetImportJobError {
    #[allow(unused_variables)]
    fn fmt(&self, f: &mut fmt::Formatter) -> fmt::Result {
        match *self {
            CreateDatasetImportJobError::InvalidInput(ref cause) => write!(f, "{}", cause),
            CreateDatasetImportJobError::LimitExceeded(ref cause) => write!(f, "{}", cause),
            CreateDatasetImportJobError::ResourceAlreadyExists(ref cause) => write!(f, "{}", cause),
            CreateDatasetImportJobError::ResourceInUse(ref cause) => write!(f, "{}", cause),
            CreateDatasetImportJobError::ResourceNotFound(ref cause) => write!(f, "{}", cause),
        }
    }
}
impl Error for CreateDatasetImportJobError {}
/// Errors returned by CreateEventTracker
#[derive(Debug, PartialEq)]
pub enum CreateEventTrackerError {
    /// <p>Provide a valid value for the field or parameter.</p>
    InvalidInput(String),
    /// <p>The limit on the number of requests per second has been exceeded.</p>
    LimitExceeded(String),
    /// <p>The specified resource already exists.</p>
    ResourceAlreadyExists(String),
    /// <p>The specified resource is in use.</p>
    ResourceInUse(String),
    /// <p>Could not find the specified resource.</p>
    ResourceNotFound(String),
}

impl CreateEventTrackerError {
    pub fn from_response(res: BufferedHttpResponse) -> RusotoError<CreateEventTrackerError> {
        if let Some(err) = proto::json::Error::parse(&res) {
            match err.typ.as_str() {
                "InvalidInputException" => {
                    return RusotoError::Service(CreateEventTrackerError::InvalidInput(err.msg))
                }
                "LimitExceededException" => {
                    return RusotoError::Service(CreateEventTrackerError::LimitExceeded(err.msg))
                }
                "ResourceAlreadyExistsException" => {
                    return RusotoError::Service(CreateEventTrackerError::ResourceAlreadyExists(
                        err.msg,
                    ))
                }
                "ResourceInUseException" => {
                    return RusotoError::Service(CreateEventTrackerError::ResourceInUse(err.msg))
                }
                "ResourceNotFoundException" => {
                    return RusotoError::Service(CreateEventTrackerError::ResourceNotFound(err.msg))
                }
                "ValidationException" => return RusotoError::Validation(err.msg),
                _ => {}
            }
        }
        RusotoError::Unknown(res)
    }
}
impl fmt::Display for CreateEventTrackerError {
    #[allow(unused_variables)]
    fn fmt(&self, f: &mut fmt::Formatter) -> fmt::Result {
        match *self {
            CreateEventTrackerError::InvalidInput(ref cause) => write!(f, "{}", cause),
            CreateEventTrackerError::LimitExceeded(ref cause) => write!(f, "{}", cause),
            CreateEventTrackerError::ResourceAlreadyExists(ref cause) => write!(f, "{}", cause),
            CreateEventTrackerError::ResourceInUse(ref cause) => write!(f, "{}", cause),
            CreateEventTrackerError::ResourceNotFound(ref cause) => write!(f, "{}", cause),
        }
    }
}
impl Error for CreateEventTrackerError {}
/// Errors returned by CreateFilter
#[derive(Debug, PartialEq)]
pub enum CreateFilterError {
    /// <p>Provide a valid value for the field or parameter.</p>
    InvalidInput(String),
    /// <p>The limit on the number of requests per second has been exceeded.</p>
    LimitExceeded(String),
    /// <p>The specified resource already exists.</p>
    ResourceAlreadyExists(String),
    /// <p>Could not find the specified resource.</p>
    ResourceNotFound(String),
}

impl CreateFilterError {
    pub fn from_response(res: BufferedHttpResponse) -> RusotoError<CreateFilterError> {
        if let Some(err) = proto::json::Error::parse(&res) {
            match err.typ.as_str() {
                "InvalidInputException" => {
                    return RusotoError::Service(CreateFilterError::InvalidInput(err.msg))
                }
                "LimitExceededException" => {
                    return RusotoError::Service(CreateFilterError::LimitExceeded(err.msg))
                }
                "ResourceAlreadyExistsException" => {
                    return RusotoError::Service(CreateFilterError::ResourceAlreadyExists(err.msg))
                }
                "ResourceNotFoundException" => {
                    return RusotoError::Service(CreateFilterError::ResourceNotFound(err.msg))
                }
                "ValidationException" => return RusotoError::Validation(err.msg),
                _ => {}
            }
        }
        RusotoError::Unknown(res)
    }
}
impl fmt::Display for CreateFilterError {
    #[allow(unused_variables)]
    fn fmt(&self, f: &mut fmt::Formatter) -> fmt::Result {
        match *self {
            CreateFilterError::InvalidInput(ref cause) => write!(f, "{}", cause),
            CreateFilterError::LimitExceeded(ref cause) => write!(f, "{}", cause),
            CreateFilterError::ResourceAlreadyExists(ref cause) => write!(f, "{}", cause),
            CreateFilterError::ResourceNotFound(ref cause) => write!(f, "{}", cause),
        }
    }
}
impl Error for CreateFilterError {}
/// Errors returned by CreateSchema
#[derive(Debug, PartialEq)]
pub enum CreateSchemaError {
    /// <p>Provide a valid value for the field or parameter.</p>
    InvalidInput(String),
    /// <p>The limit on the number of requests per second has been exceeded.</p>
    LimitExceeded(String),
    /// <p>The specified resource already exists.</p>
    ResourceAlreadyExists(String),
}

impl CreateSchemaError {
    pub fn from_response(res: BufferedHttpResponse) -> RusotoError<CreateSchemaError> {
        if let Some(err) = proto::json::Error::parse(&res) {
            match err.typ.as_str() {
                "InvalidInputException" => {
                    return RusotoError::Service(CreateSchemaError::InvalidInput(err.msg))
                }
                "LimitExceededException" => {
                    return RusotoError::Service(CreateSchemaError::LimitExceeded(err.msg))
                }
                "ResourceAlreadyExistsException" => {
                    return RusotoError::Service(CreateSchemaError::ResourceAlreadyExists(err.msg))
                }
                "ValidationException" => return RusotoError::Validation(err.msg),
                _ => {}
            }
        }
        RusotoError::Unknown(res)
    }
}
impl fmt::Display for CreateSchemaError {
    #[allow(unused_variables)]
    fn fmt(&self, f: &mut fmt::Formatter) -> fmt::Result {
        match *self {
            CreateSchemaError::InvalidInput(ref cause) => write!(f, "{}", cause),
            CreateSchemaError::LimitExceeded(ref cause) => write!(f, "{}", cause),
            CreateSchemaError::ResourceAlreadyExists(ref cause) => write!(f, "{}", cause),
        }
    }
}
impl Error for CreateSchemaError {}
/// Errors returned by CreateSolution
#[derive(Debug, PartialEq)]
pub enum CreateSolutionError {
    /// <p>Provide a valid value for the field or parameter.</p>
    InvalidInput(String),
    /// <p>The limit on the number of requests per second has been exceeded.</p>
    LimitExceeded(String),
    /// <p>The specified resource already exists.</p>
    ResourceAlreadyExists(String),
    /// <p>The specified resource is in use.</p>
    ResourceInUse(String),
    /// <p>Could not find the specified resource.</p>
    ResourceNotFound(String),
}

impl CreateSolutionError {
    pub fn from_response(res: BufferedHttpResponse) -> RusotoError<CreateSolutionError> {
        if let Some(err) = proto::json::Error::parse(&res) {
            match err.typ.as_str() {
                "InvalidInputException" => {
                    return RusotoError::Service(CreateSolutionError::InvalidInput(err.msg))
                }
                "LimitExceededException" => {
                    return RusotoError::Service(CreateSolutionError::LimitExceeded(err.msg))
                }
                "ResourceAlreadyExistsException" => {
                    return RusotoError::Service(CreateSolutionError::ResourceAlreadyExists(
                        err.msg,
                    ))
                }
                "ResourceInUseException" => {
                    return RusotoError::Service(CreateSolutionError::ResourceInUse(err.msg))
                }
                "ResourceNotFoundException" => {
                    return RusotoError::Service(CreateSolutionError::ResourceNotFound(err.msg))
                }
                "ValidationException" => return RusotoError::Validation(err.msg),
                _ => {}
            }
        }
        RusotoError::Unknown(res)
    }
}
impl fmt::Display for CreateSolutionError {
    #[allow(unused_variables)]
    fn fmt(&self, f: &mut fmt::Formatter) -> fmt::Result {
        match *self {
            CreateSolutionError::InvalidInput(ref cause) => write!(f, "{}", cause),
            CreateSolutionError::LimitExceeded(ref cause) => write!(f, "{}", cause),
            CreateSolutionError::ResourceAlreadyExists(ref cause) => write!(f, "{}", cause),
            CreateSolutionError::ResourceInUse(ref cause) => write!(f, "{}", cause),
            CreateSolutionError::ResourceNotFound(ref cause) => write!(f, "{}", cause),
        }
    }
}
impl Error for CreateSolutionError {}
/// Errors returned by CreateSolutionVersion
#[derive(Debug, PartialEq)]
pub enum CreateSolutionVersionError {
    /// <p>Provide a valid value for the field or parameter.</p>
    InvalidInput(String),
    /// <p>The specified resource is in use.</p>
    ResourceInUse(String),
    /// <p>Could not find the specified resource.</p>
    ResourceNotFound(String),
}

impl CreateSolutionVersionError {
    pub fn from_response(res: BufferedHttpResponse) -> RusotoError<CreateSolutionVersionError> {
        if let Some(err) = proto::json::Error::parse(&res) {
            match err.typ.as_str() {
                "InvalidInputException" => {
                    return RusotoError::Service(CreateSolutionVersionError::InvalidInput(err.msg))
                }
                "ResourceInUseException" => {
                    return RusotoError::Service(CreateSolutionVersionError::ResourceInUse(err.msg))
                }
                "ResourceNotFoundException" => {
                    return RusotoError::Service(CreateSolutionVersionError::ResourceNotFound(
                        err.msg,
                    ))
                }
                "ValidationException" => return RusotoError::Validation(err.msg),
                _ => {}
            }
        }
        RusotoError::Unknown(res)
    }
}
impl fmt::Display for CreateSolutionVersionError {
    #[allow(unused_variables)]
    fn fmt(&self, f: &mut fmt::Formatter) -> fmt::Result {
        match *self {
            CreateSolutionVersionError::InvalidInput(ref cause) => write!(f, "{}", cause),
            CreateSolutionVersionError::ResourceInUse(ref cause) => write!(f, "{}", cause),
            CreateSolutionVersionError::ResourceNotFound(ref cause) => write!(f, "{}", cause),
        }
    }
}
impl Error for CreateSolutionVersionError {}
/// Errors returned by DeleteCampaign
#[derive(Debug, PartialEq)]
pub enum DeleteCampaignError {
    /// <p>Provide a valid value for the field or parameter.</p>
    InvalidInput(String),
    /// <p>The specified resource is in use.</p>
    ResourceInUse(String),
    /// <p>Could not find the specified resource.</p>
    ResourceNotFound(String),
}

impl DeleteCampaignError {
    pub fn from_response(res: BufferedHttpResponse) -> RusotoError<DeleteCampaignError> {
        if let Some(err) = proto::json::Error::parse(&res) {
            match err.typ.as_str() {
                "InvalidInputException" => {
                    return RusotoError::Service(DeleteCampaignError::InvalidInput(err.msg))
                }
                "ResourceInUseException" => {
                    return RusotoError::Service(DeleteCampaignError::ResourceInUse(err.msg))
                }
                "ResourceNotFoundException" => {
                    return RusotoError::Service(DeleteCampaignError::ResourceNotFound(err.msg))
                }
                "ValidationException" => return RusotoError::Validation(err.msg),
                _ => {}
            }
        }
        RusotoError::Unknown(res)
    }
}
impl fmt::Display for DeleteCampaignError {
    #[allow(unused_variables)]
    fn fmt(&self, f: &mut fmt::Formatter) -> fmt::Result {
        match *self {
            DeleteCampaignError::InvalidInput(ref cause) => write!(f, "{}", cause),
            DeleteCampaignError::ResourceInUse(ref cause) => write!(f, "{}", cause),
            DeleteCampaignError::ResourceNotFound(ref cause) => write!(f, "{}", cause),
        }
    }
}
impl Error for DeleteCampaignError {}
/// Errors returned by DeleteDataset
#[derive(Debug, PartialEq)]
pub enum DeleteDatasetError {
    /// <p>Provide a valid value for the field or parameter.</p>
    InvalidInput(String),
    /// <p>The specified resource is in use.</p>
    ResourceInUse(String),
    /// <p>Could not find the specified resource.</p>
    ResourceNotFound(String),
}

impl DeleteDatasetError {
    pub fn from_response(res: BufferedHttpResponse) -> RusotoError<DeleteDatasetError> {
        if let Some(err) = proto::json::Error::parse(&res) {
            match err.typ.as_str() {
                "InvalidInputException" => {
                    return RusotoError::Service(DeleteDatasetError::InvalidInput(err.msg))
                }
                "ResourceInUseException" => {
                    return RusotoError::Service(DeleteDatasetError::ResourceInUse(err.msg))
                }
                "ResourceNotFoundException" => {
                    return RusotoError::Service(DeleteDatasetError::ResourceNotFound(err.msg))
                }
                "ValidationException" => return RusotoError::Validation(err.msg),
                _ => {}
            }
        }
        RusotoError::Unknown(res)
    }
}
impl fmt::Display for DeleteDatasetError {
    #[allow(unused_variables)]
    fn fmt(&self, f: &mut fmt::Formatter) -> fmt::Result {
        match *self {
            DeleteDatasetError::InvalidInput(ref cause) => write!(f, "{}", cause),
            DeleteDatasetError::ResourceInUse(ref cause) => write!(f, "{}", cause),
            DeleteDatasetError::ResourceNotFound(ref cause) => write!(f, "{}", cause),
        }
    }
}
impl Error for DeleteDatasetError {}
/// Errors returned by DeleteDatasetGroup
#[derive(Debug, PartialEq)]
pub enum DeleteDatasetGroupError {
    /// <p>Provide a valid value for the field or parameter.</p>
    InvalidInput(String),
    /// <p>The specified resource is in use.</p>
    ResourceInUse(String),
    /// <p>Could not find the specified resource.</p>
    ResourceNotFound(String),
}

impl DeleteDatasetGroupError {
    pub fn from_response(res: BufferedHttpResponse) -> RusotoError<DeleteDatasetGroupError> {
        if let Some(err) = proto::json::Error::parse(&res) {
            match err.typ.as_str() {
                "InvalidInputException" => {
                    return RusotoError::Service(DeleteDatasetGroupError::InvalidInput(err.msg))
                }
                "ResourceInUseException" => {
                    return RusotoError::Service(DeleteDatasetGroupError::ResourceInUse(err.msg))
                }
                "ResourceNotFoundException" => {
                    return RusotoError::Service(DeleteDatasetGroupError::ResourceNotFound(err.msg))
                }
                "ValidationException" => return RusotoError::Validation(err.msg),
                _ => {}
            }
        }
        RusotoError::Unknown(res)
    }
}
impl fmt::Display for DeleteDatasetGroupError {
    #[allow(unused_variables)]
    fn fmt(&self, f: &mut fmt::Formatter) -> fmt::Result {
        match *self {
            DeleteDatasetGroupError::InvalidInput(ref cause) => write!(f, "{}", cause),
            DeleteDatasetGroupError::ResourceInUse(ref cause) => write!(f, "{}", cause),
            DeleteDatasetGroupError::ResourceNotFound(ref cause) => write!(f, "{}", cause),
        }
    }
}
impl Error for DeleteDatasetGroupError {}
/// Errors returned by DeleteEventTracker
#[derive(Debug, PartialEq)]
pub enum DeleteEventTrackerError {
    /// <p>Provide a valid value for the field or parameter.</p>
    InvalidInput(String),
    /// <p>The specified resource is in use.</p>
    ResourceInUse(String),
    /// <p>Could not find the specified resource.</p>
    ResourceNotFound(String),
}

impl DeleteEventTrackerError {
    pub fn from_response(res: BufferedHttpResponse) -> RusotoError<DeleteEventTrackerError> {
        if let Some(err) = proto::json::Error::parse(&res) {
            match err.typ.as_str() {
                "InvalidInputException" => {
                    return RusotoError::Service(DeleteEventTrackerError::InvalidInput(err.msg))
                }
                "ResourceInUseException" => {
                    return RusotoError::Service(DeleteEventTrackerError::ResourceInUse(err.msg))
                }
                "ResourceNotFoundException" => {
                    return RusotoError::Service(DeleteEventTrackerError::ResourceNotFound(err.msg))
                }
                "ValidationException" => return RusotoError::Validation(err.msg),
                _ => {}
            }
        }
        RusotoError::Unknown(res)
    }
}
impl fmt::Display for DeleteEventTrackerError {
    #[allow(unused_variables)]
    fn fmt(&self, f: &mut fmt::Formatter) -> fmt::Result {
        match *self {
            DeleteEventTrackerError::InvalidInput(ref cause) => write!(f, "{}", cause),
            DeleteEventTrackerError::ResourceInUse(ref cause) => write!(f, "{}", cause),
            DeleteEventTrackerError::ResourceNotFound(ref cause) => write!(f, "{}", cause),
        }
    }
}
impl Error for DeleteEventTrackerError {}
/// Errors returned by DeleteFilter
#[derive(Debug, PartialEq)]
pub enum DeleteFilterError {
    /// <p>Provide a valid value for the field or parameter.</p>
    InvalidInput(String),
    /// <p>Could not find the specified resource.</p>
    ResourceNotFound(String),
}

impl DeleteFilterError {
    pub fn from_response(res: BufferedHttpResponse) -> RusotoError<DeleteFilterError> {
        if let Some(err) = proto::json::Error::parse(&res) {
            match err.typ.as_str() {
                "InvalidInputException" => {
                    return RusotoError::Service(DeleteFilterError::InvalidInput(err.msg))
                }
                "ResourceNotFoundException" => {
                    return RusotoError::Service(DeleteFilterError::ResourceNotFound(err.msg))
                }
                "ValidationException" => return RusotoError::Validation(err.msg),
                _ => {}
            }
        }
        RusotoError::Unknown(res)
    }
}
impl fmt::Display for DeleteFilterError {
    #[allow(unused_variables)]
    fn fmt(&self, f: &mut fmt::Formatter) -> fmt::Result {
        match *self {
            DeleteFilterError::InvalidInput(ref cause) => write!(f, "{}", cause),
            DeleteFilterError::ResourceNotFound(ref cause) => write!(f, "{}", cause),
        }
    }
}
impl Error for DeleteFilterError {}
/// Errors returned by DeleteSchema
#[derive(Debug, PartialEq)]
pub enum DeleteSchemaError {
    /// <p>Provide a valid value for the field or parameter.</p>
    InvalidInput(String),
    /// <p>The specified resource is in use.</p>
    ResourceInUse(String),
    /// <p>Could not find the specified resource.</p>
    ResourceNotFound(String),
}

impl DeleteSchemaError {
    pub fn from_response(res: BufferedHttpResponse) -> RusotoError<DeleteSchemaError> {
        if let Some(err) = proto::json::Error::parse(&res) {
            match err.typ.as_str() {
                "InvalidInputException" => {
                    return RusotoError::Service(DeleteSchemaError::InvalidInput(err.msg))
                }
                "ResourceInUseException" => {
                    return RusotoError::Service(DeleteSchemaError::ResourceInUse(err.msg))
                }
                "ResourceNotFoundException" => {
                    return RusotoError::Service(DeleteSchemaError::ResourceNotFound(err.msg))
                }
                "ValidationException" => return RusotoError::Validation(err.msg),
                _ => {}
            }
        }
        RusotoError::Unknown(res)
    }
}
impl fmt::Display for DeleteSchemaError {
    #[allow(unused_variables)]
    fn fmt(&self, f: &mut fmt::Formatter) -> fmt::Result {
        match *self {
            DeleteSchemaError::InvalidInput(ref cause) => write!(f, "{}", cause),
            DeleteSchemaError::ResourceInUse(ref cause) => write!(f, "{}", cause),
            DeleteSchemaError::ResourceNotFound(ref cause) => write!(f, "{}", cause),
        }
    }
}
impl Error for DeleteSchemaError {}
/// Errors returned by DeleteSolution
#[derive(Debug, PartialEq)]
pub enum DeleteSolutionError {
    /// <p>Provide a valid value for the field or parameter.</p>
    InvalidInput(String),
    /// <p>The specified resource is in use.</p>
    ResourceInUse(String),
    /// <p>Could not find the specified resource.</p>
    ResourceNotFound(String),
}

impl DeleteSolutionError {
    pub fn from_response(res: BufferedHttpResponse) -> RusotoError<DeleteSolutionError> {
        if let Some(err) = proto::json::Error::parse(&res) {
            match err.typ.as_str() {
                "InvalidInputException" => {
                    return RusotoError::Service(DeleteSolutionError::InvalidInput(err.msg))
                }
                "ResourceInUseException" => {
                    return RusotoError::Service(DeleteSolutionError::ResourceInUse(err.msg))
                }
                "ResourceNotFoundException" => {
                    return RusotoError::Service(DeleteSolutionError::ResourceNotFound(err.msg))
                }
                "ValidationException" => return RusotoError::Validation(err.msg),
                _ => {}
            }
        }
        RusotoError::Unknown(res)
    }
}
impl fmt::Display for DeleteSolutionError {
    #[allow(unused_variables)]
    fn fmt(&self, f: &mut fmt::Formatter) -> fmt::Result {
        match *self {
            DeleteSolutionError::InvalidInput(ref cause) => write!(f, "{}", cause),
            DeleteSolutionError::ResourceInUse(ref cause) => write!(f, "{}", cause),
            DeleteSolutionError::ResourceNotFound(ref cause) => write!(f, "{}", cause),
        }
    }
}
impl Error for DeleteSolutionError {}
/// Errors returned by DescribeAlgorithm
#[derive(Debug, PartialEq)]
pub enum DescribeAlgorithmError {
    /// <p>Provide a valid value for the field or parameter.</p>
    InvalidInput(String),
    /// <p>Could not find the specified resource.</p>
    ResourceNotFound(String),
}

impl DescribeAlgorithmError {
    pub fn from_response(res: BufferedHttpResponse) -> RusotoError<DescribeAlgorithmError> {
        if let Some(err) = proto::json::Error::parse(&res) {
            match err.typ.as_str() {
                "InvalidInputException" => {
                    return RusotoError::Service(DescribeAlgorithmError::InvalidInput(err.msg))
                }
                "ResourceNotFoundException" => {
                    return RusotoError::Service(DescribeAlgorithmError::ResourceNotFound(err.msg))
                }
                "ValidationException" => return RusotoError::Validation(err.msg),
                _ => {}
            }
        }
        RusotoError::Unknown(res)
    }
}
impl fmt::Display for DescribeAlgorithmError {
    #[allow(unused_variables)]
    fn fmt(&self, f: &mut fmt::Formatter) -> fmt::Result {
        match *self {
            DescribeAlgorithmError::InvalidInput(ref cause) => write!(f, "{}", cause),
            DescribeAlgorithmError::ResourceNotFound(ref cause) => write!(f, "{}", cause),
        }
    }
}
impl Error for DescribeAlgorithmError {}
/// Errors returned by DescribeBatchInferenceJob
#[derive(Debug, PartialEq)]
pub enum DescribeBatchInferenceJobError {
    /// <p>Provide a valid value for the field or parameter.</p>
    InvalidInput(String),
    /// <p>Could not find the specified resource.</p>
    ResourceNotFound(String),
}

impl DescribeBatchInferenceJobError {
    pub fn from_response(res: BufferedHttpResponse) -> RusotoError<DescribeBatchInferenceJobError> {
        if let Some(err) = proto::json::Error::parse(&res) {
            match err.typ.as_str() {
                "InvalidInputException" => {
                    return RusotoError::Service(DescribeBatchInferenceJobError::InvalidInput(
                        err.msg,
                    ))
                }
                "ResourceNotFoundException" => {
                    return RusotoError::Service(DescribeBatchInferenceJobError::ResourceNotFound(
                        err.msg,
                    ))
                }
                "ValidationException" => return RusotoError::Validation(err.msg),
                _ => {}
            }
        }
        RusotoError::Unknown(res)
    }
}
impl fmt::Display for DescribeBatchInferenceJobError {
    #[allow(unused_variables)]
    fn fmt(&self, f: &mut fmt::Formatter) -> fmt::Result {
        match *self {
            DescribeBatchInferenceJobError::InvalidInput(ref cause) => write!(f, "{}", cause),
            DescribeBatchInferenceJobError::ResourceNotFound(ref cause) => write!(f, "{}", cause),
        }
    }
}
impl Error for DescribeBatchInferenceJobError {}
/// Errors returned by DescribeCampaign
#[derive(Debug, PartialEq)]
pub enum DescribeCampaignError {
    /// <p>Provide a valid value for the field or parameter.</p>
    InvalidInput(String),
    /// <p>Could not find the specified resource.</p>
    ResourceNotFound(String),
}

impl DescribeCampaignError {
    pub fn from_response(res: BufferedHttpResponse) -> RusotoError<DescribeCampaignError> {
        if let Some(err) = proto::json::Error::parse(&res) {
            match err.typ.as_str() {
                "InvalidInputException" => {
                    return RusotoError::Service(DescribeCampaignError::InvalidInput(err.msg))
                }
                "ResourceNotFoundException" => {
                    return RusotoError::Service(DescribeCampaignError::ResourceNotFound(err.msg))
                }
                "ValidationException" => return RusotoError::Validation(err.msg),
                _ => {}
            }
        }
        RusotoError::Unknown(res)
    }
}
impl fmt::Display for DescribeCampaignError {
    #[allow(unused_variables)]
    fn fmt(&self, f: &mut fmt::Formatter) -> fmt::Result {
        match *self {
            DescribeCampaignError::InvalidInput(ref cause) => write!(f, "{}", cause),
            DescribeCampaignError::ResourceNotFound(ref cause) => write!(f, "{}", cause),
        }
    }
}
impl Error for DescribeCampaignError {}
/// Errors returned by DescribeDataset
#[derive(Debug, PartialEq)]
pub enum DescribeDatasetError {
    /// <p>Provide a valid value for the field or parameter.</p>
    InvalidInput(String),
    /// <p>Could not find the specified resource.</p>
    ResourceNotFound(String),
}

impl DescribeDatasetError {
    pub fn from_response(res: BufferedHttpResponse) -> RusotoError<DescribeDatasetError> {
        if let Some(err) = proto::json::Error::parse(&res) {
            match err.typ.as_str() {
                "InvalidInputException" => {
                    return RusotoError::Service(DescribeDatasetError::InvalidInput(err.msg))
                }
                "ResourceNotFoundException" => {
                    return RusotoError::Service(DescribeDatasetError::ResourceNotFound(err.msg))
                }
                "ValidationException" => return RusotoError::Validation(err.msg),
                _ => {}
            }
        }
        RusotoError::Unknown(res)
    }
}
impl fmt::Display for DescribeDatasetError {
    #[allow(unused_variables)]
    fn fmt(&self, f: &mut fmt::Formatter) -> fmt::Result {
        match *self {
            DescribeDatasetError::InvalidInput(ref cause) => write!(f, "{}", cause),
            DescribeDatasetError::ResourceNotFound(ref cause) => write!(f, "{}", cause),
        }
    }
}
impl Error for DescribeDatasetError {}
/// Errors returned by DescribeDatasetGroup
#[derive(Debug, PartialEq)]
pub enum DescribeDatasetGroupError {
    /// <p>Provide a valid value for the field or parameter.</p>
    InvalidInput(String),
    /// <p>Could not find the specified resource.</p>
    ResourceNotFound(String),
}

impl DescribeDatasetGroupError {
    pub fn from_response(res: BufferedHttpResponse) -> RusotoError<DescribeDatasetGroupError> {
        if let Some(err) = proto::json::Error::parse(&res) {
            match err.typ.as_str() {
                "InvalidInputException" => {
                    return RusotoError::Service(DescribeDatasetGroupError::InvalidInput(err.msg))
                }
                "ResourceNotFoundException" => {
                    return RusotoError::Service(DescribeDatasetGroupError::ResourceNotFound(
                        err.msg,
                    ))
                }
                "ValidationException" => return RusotoError::Validation(err.msg),
                _ => {}
            }
        }
        RusotoError::Unknown(res)
    }
}
impl fmt::Display for DescribeDatasetGroupError {
    #[allow(unused_variables)]
    fn fmt(&self, f: &mut fmt::Formatter) -> fmt::Result {
        match *self {
            DescribeDatasetGroupError::InvalidInput(ref cause) => write!(f, "{}", cause),
            DescribeDatasetGroupError::ResourceNotFound(ref cause) => write!(f, "{}", cause),
        }
    }
}
impl Error for DescribeDatasetGroupError {}
/// Errors returned by DescribeDatasetImportJob
#[derive(Debug, PartialEq)]
pub enum DescribeDatasetImportJobError {
    /// <p>Provide a valid value for the field or parameter.</p>
    InvalidInput(String),
    /// <p>Could not find the specified resource.</p>
    ResourceNotFound(String),
}

impl DescribeDatasetImportJobError {
    pub fn from_response(res: BufferedHttpResponse) -> RusotoError<DescribeDatasetImportJobError> {
        if let Some(err) = proto::json::Error::parse(&res) {
            match err.typ.as_str() {
                "InvalidInputException" => {
                    return RusotoError::Service(DescribeDatasetImportJobError::InvalidInput(
                        err.msg,
                    ))
                }
                "ResourceNotFoundException" => {
                    return RusotoError::Service(DescribeDatasetImportJobError::ResourceNotFound(
                        err.msg,
                    ))
                }
                "ValidationException" => return RusotoError::Validation(err.msg),
                _ => {}
            }
        }
        RusotoError::Unknown(res)
    }
}
impl fmt::Display for DescribeDatasetImportJobError {
    #[allow(unused_variables)]
    fn fmt(&self, f: &mut fmt::Formatter) -> fmt::Result {
        match *self {
            DescribeDatasetImportJobError::InvalidInput(ref cause) => write!(f, "{}", cause),
            DescribeDatasetImportJobError::ResourceNotFound(ref cause) => write!(f, "{}", cause),
        }
    }
}
impl Error for DescribeDatasetImportJobError {}
/// Errors returned by DescribeEventTracker
#[derive(Debug, PartialEq)]
pub enum DescribeEventTrackerError {
    /// <p>Provide a valid value for the field or parameter.</p>
    InvalidInput(String),
    /// <p>Could not find the specified resource.</p>
    ResourceNotFound(String),
}

impl DescribeEventTrackerError {
    pub fn from_response(res: BufferedHttpResponse) -> RusotoError<DescribeEventTrackerError> {
        if let Some(err) = proto::json::Error::parse(&res) {
            match err.typ.as_str() {
                "InvalidInputException" => {
                    return RusotoError::Service(DescribeEventTrackerError::InvalidInput(err.msg))
                }
                "ResourceNotFoundException" => {
                    return RusotoError::Service(DescribeEventTrackerError::ResourceNotFound(
                        err.msg,
                    ))
                }
                "ValidationException" => return RusotoError::Validation(err.msg),
                _ => {}
            }
        }
        RusotoError::Unknown(res)
    }
}
impl fmt::Display for DescribeEventTrackerError {
    #[allow(unused_variables)]
    fn fmt(&self, f: &mut fmt::Formatter) -> fmt::Result {
        match *self {
            DescribeEventTrackerError::InvalidInput(ref cause) => write!(f, "{}", cause),
            DescribeEventTrackerError::ResourceNotFound(ref cause) => write!(f, "{}", cause),
        }
    }
}
impl Error for DescribeEventTrackerError {}
/// Errors returned by DescribeFeatureTransformation
#[derive(Debug, PartialEq)]
pub enum DescribeFeatureTransformationError {
    /// <p>Provide a valid value for the field or parameter.</p>
    InvalidInput(String),
    /// <p>Could not find the specified resource.</p>
    ResourceNotFound(String),
}

impl DescribeFeatureTransformationError {
    pub fn from_response(
        res: BufferedHttpResponse,
    ) -> RusotoError<DescribeFeatureTransformationError> {
        if let Some(err) = proto::json::Error::parse(&res) {
            match err.typ.as_str() {
                "InvalidInputException" => {
                    return RusotoError::Service(DescribeFeatureTransformationError::InvalidInput(
                        err.msg,
                    ))
                }
                "ResourceNotFoundException" => {
                    return RusotoError::Service(
                        DescribeFeatureTransformationError::ResourceNotFound(err.msg),
                    )
                }
                "ValidationException" => return RusotoError::Validation(err.msg),
                _ => {}
            }
        }
        RusotoError::Unknown(res)
    }
}
impl fmt::Display for DescribeFeatureTransformationError {
    #[allow(unused_variables)]
    fn fmt(&self, f: &mut fmt::Formatter) -> fmt::Result {
        match *self {
            DescribeFeatureTransformationError::InvalidInput(ref cause) => write!(f, "{}", cause),
            DescribeFeatureTransformationError::ResourceNotFound(ref cause) => {
                write!(f, "{}", cause)
            }
        }
    }
}
impl Error for DescribeFeatureTransformationError {}
/// Errors returned by DescribeFilter
#[derive(Debug, PartialEq)]
pub enum DescribeFilterError {
    /// <p>Provide a valid value for the field or parameter.</p>
    InvalidInput(String),
    /// <p>Could not find the specified resource.</p>
    ResourceNotFound(String),
}

impl DescribeFilterError {
    pub fn from_response(res: BufferedHttpResponse) -> RusotoError<DescribeFilterError> {
        if let Some(err) = proto::json::Error::parse(&res) {
            match err.typ.as_str() {
                "InvalidInputException" => {
                    return RusotoError::Service(DescribeFilterError::InvalidInput(err.msg))
                }
                "ResourceNotFoundException" => {
                    return RusotoError::Service(DescribeFilterError::ResourceNotFound(err.msg))
                }
                "ValidationException" => return RusotoError::Validation(err.msg),
                _ => {}
            }
        }
        RusotoError::Unknown(res)
    }
}
impl fmt::Display for DescribeFilterError {
    #[allow(unused_variables)]
    fn fmt(&self, f: &mut fmt::Formatter) -> fmt::Result {
        match *self {
            DescribeFilterError::InvalidInput(ref cause) => write!(f, "{}", cause),
            DescribeFilterError::ResourceNotFound(ref cause) => write!(f, "{}", cause),
        }
    }
}
impl Error for DescribeFilterError {}
/// Errors returned by DescribeRecipe
#[derive(Debug, PartialEq)]
pub enum DescribeRecipeError {
    /// <p>Provide a valid value for the field or parameter.</p>
    InvalidInput(String),
    /// <p>Could not find the specified resource.</p>
    ResourceNotFound(String),
}

impl DescribeRecipeError {
    pub fn from_response(res: BufferedHttpResponse) -> RusotoError<DescribeRecipeError> {
        if let Some(err) = proto::json::Error::parse(&res) {
            match err.typ.as_str() {
                "InvalidInputException" => {
                    return RusotoError::Service(DescribeRecipeError::InvalidInput(err.msg))
                }
                "ResourceNotFoundException" => {
                    return RusotoError::Service(DescribeRecipeError::ResourceNotFound(err.msg))
                }
                "ValidationException" => return RusotoError::Validation(err.msg),
                _ => {}
            }
        }
        RusotoError::Unknown(res)
    }
}
impl fmt::Display for DescribeRecipeError {
    #[allow(unused_variables)]
    fn fmt(&self, f: &mut fmt::Formatter) -> fmt::Result {
        match *self {
            DescribeRecipeError::InvalidInput(ref cause) => write!(f, "{}", cause),
            DescribeRecipeError::ResourceNotFound(ref cause) => write!(f, "{}", cause),
        }
    }
}
impl Error for DescribeRecipeError {}
/// Errors returned by DescribeSchema
#[derive(Debug, PartialEq)]
pub enum DescribeSchemaError {
    /// <p>Provide a valid value for the field or parameter.</p>
    InvalidInput(String),
    /// <p>Could not find the specified resource.</p>
    ResourceNotFound(String),
}

impl DescribeSchemaError {
    pub fn from_response(res: BufferedHttpResponse) -> RusotoError<DescribeSchemaError> {
        if let Some(err) = proto::json::Error::parse(&res) {
            match err.typ.as_str() {
                "InvalidInputException" => {
                    return RusotoError::Service(DescribeSchemaError::InvalidInput(err.msg))
                }
                "ResourceNotFoundException" => {
                    return RusotoError::Service(DescribeSchemaError::ResourceNotFound(err.msg))
                }
                "ValidationException" => return RusotoError::Validation(err.msg),
                _ => {}
            }
        }
        RusotoError::Unknown(res)
    }
}
impl fmt::Display for DescribeSchemaError {
    #[allow(unused_variables)]
    fn fmt(&self, f: &mut fmt::Formatter) -> fmt::Result {
        match *self {
            DescribeSchemaError::InvalidInput(ref cause) => write!(f, "{}", cause),
            DescribeSchemaError::ResourceNotFound(ref cause) => write!(f, "{}", cause),
        }
    }
}
impl Error for DescribeSchemaError {}
/// Errors returned by DescribeSolution
#[derive(Debug, PartialEq)]
pub enum DescribeSolutionError {
    /// <p>Provide a valid value for the field or parameter.</p>
    InvalidInput(String),
    /// <p>Could not find the specified resource.</p>
    ResourceNotFound(String),
}

impl DescribeSolutionError {
    pub fn from_response(res: BufferedHttpResponse) -> RusotoError<DescribeSolutionError> {
        if let Some(err) = proto::json::Error::parse(&res) {
            match err.typ.as_str() {
                "InvalidInputException" => {
                    return RusotoError::Service(DescribeSolutionError::InvalidInput(err.msg))
                }
                "ResourceNotFoundException" => {
                    return RusotoError::Service(DescribeSolutionError::ResourceNotFound(err.msg))
                }
                "ValidationException" => return RusotoError::Validation(err.msg),
                _ => {}
            }
        }
        RusotoError::Unknown(res)
    }
}
impl fmt::Display for DescribeSolutionError {
    #[allow(unused_variables)]
    fn fmt(&self, f: &mut fmt::Formatter) -> fmt::Result {
        match *self {
            DescribeSolutionError::InvalidInput(ref cause) => write!(f, "{}", cause),
            DescribeSolutionError::ResourceNotFound(ref cause) => write!(f, "{}", cause),
        }
    }
}
impl Error for DescribeSolutionError {}
/// Errors returned by DescribeSolutionVersion
#[derive(Debug, PartialEq)]
pub enum DescribeSolutionVersionError {
    /// <p>Provide a valid value for the field or parameter.</p>
    InvalidInput(String),
    /// <p>Could not find the specified resource.</p>
    ResourceNotFound(String),
}

impl DescribeSolutionVersionError {
    pub fn from_response(res: BufferedHttpResponse) -> RusotoError<DescribeSolutionVersionError> {
        if let Some(err) = proto::json::Error::parse(&res) {
            match err.typ.as_str() {
                "InvalidInputException" => {
                    return RusotoError::Service(DescribeSolutionVersionError::InvalidInput(
                        err.msg,
                    ))
                }
                "ResourceNotFoundException" => {
                    return RusotoError::Service(DescribeSolutionVersionError::ResourceNotFound(
                        err.msg,
                    ))
                }
                "ValidationException" => return RusotoError::Validation(err.msg),
                _ => {}
            }
        }
        RusotoError::Unknown(res)
    }
}
impl fmt::Display for DescribeSolutionVersionError {
    #[allow(unused_variables)]
    fn fmt(&self, f: &mut fmt::Formatter) -> fmt::Result {
        match *self {
            DescribeSolutionVersionError::InvalidInput(ref cause) => write!(f, "{}", cause),
            DescribeSolutionVersionError::ResourceNotFound(ref cause) => write!(f, "{}", cause),
        }
    }
}
impl Error for DescribeSolutionVersionError {}
/// Errors returned by GetSolutionMetrics
#[derive(Debug, PartialEq)]
pub enum GetSolutionMetricsError {
    /// <p>Provide a valid value for the field or parameter.</p>
    InvalidInput(String),
    /// <p>The specified resource is in use.</p>
    ResourceInUse(String),
    /// <p>Could not find the specified resource.</p>
    ResourceNotFound(String),
}

impl GetSolutionMetricsError {
    pub fn from_response(res: BufferedHttpResponse) -> RusotoError<GetSolutionMetricsError> {
        if let Some(err) = proto::json::Error::parse(&res) {
            match err.typ.as_str() {
                "InvalidInputException" => {
                    return RusotoError::Service(GetSolutionMetricsError::InvalidInput(err.msg))
                }
                "ResourceInUseException" => {
                    return RusotoError::Service(GetSolutionMetricsError::ResourceInUse(err.msg))
                }
                "ResourceNotFoundException" => {
                    return RusotoError::Service(GetSolutionMetricsError::ResourceNotFound(err.msg))
                }
                "ValidationException" => return RusotoError::Validation(err.msg),
                _ => {}
            }
        }
        RusotoError::Unknown(res)
    }
}
impl fmt::Display for GetSolutionMetricsError {
    #[allow(unused_variables)]
    fn fmt(&self, f: &mut fmt::Formatter) -> fmt::Result {
        match *self {
            GetSolutionMetricsError::InvalidInput(ref cause) => write!(f, "{}", cause),
            GetSolutionMetricsError::ResourceInUse(ref cause) => write!(f, "{}", cause),
            GetSolutionMetricsError::ResourceNotFound(ref cause) => write!(f, "{}", cause),
        }
    }
}
impl Error for GetSolutionMetricsError {}
/// Errors returned by ListBatchInferenceJobs
#[derive(Debug, PartialEq)]
pub enum ListBatchInferenceJobsError {
    /// <p>Provide a valid value for the field or parameter.</p>
    InvalidInput(String),
    /// <p>The token is not valid.</p>
    InvalidNextToken(String),
}

impl ListBatchInferenceJobsError {
    pub fn from_response(res: BufferedHttpResponse) -> RusotoError<ListBatchInferenceJobsError> {
        if let Some(err) = proto::json::Error::parse(&res) {
            match err.typ.as_str() {
                "InvalidInputException" => {
                    return RusotoError::Service(ListBatchInferenceJobsError::InvalidInput(err.msg))
                }
                "InvalidNextTokenException" => {
                    return RusotoError::Service(ListBatchInferenceJobsError::InvalidNextToken(
                        err.msg,
                    ))
                }
                "ValidationException" => return RusotoError::Validation(err.msg),
                _ => {}
            }
        }
        RusotoError::Unknown(res)
    }
}
impl fmt::Display for ListBatchInferenceJobsError {
    #[allow(unused_variables)]
    fn fmt(&self, f: &mut fmt::Formatter) -> fmt::Result {
        match *self {
            ListBatchInferenceJobsError::InvalidInput(ref cause) => write!(f, "{}", cause),
            ListBatchInferenceJobsError::InvalidNextToken(ref cause) => write!(f, "{}", cause),
        }
    }
}
impl Error for ListBatchInferenceJobsError {}
/// Errors returned by ListCampaigns
#[derive(Debug, PartialEq)]
pub enum ListCampaignsError {
    /// <p>Provide a valid value for the field or parameter.</p>
    InvalidInput(String),
    /// <p>The token is not valid.</p>
    InvalidNextToken(String),
}

impl ListCampaignsError {
    pub fn from_response(res: BufferedHttpResponse) -> RusotoError<ListCampaignsError> {
        if let Some(err) = proto::json::Error::parse(&res) {
            match err.typ.as_str() {
                "InvalidInputException" => {
                    return RusotoError::Service(ListCampaignsError::InvalidInput(err.msg))
                }
                "InvalidNextTokenException" => {
                    return RusotoError::Service(ListCampaignsError::InvalidNextToken(err.msg))
                }
                "ValidationException" => return RusotoError::Validation(err.msg),
                _ => {}
            }
        }
        RusotoError::Unknown(res)
    }
}
impl fmt::Display for ListCampaignsError {
    #[allow(unused_variables)]
    fn fmt(&self, f: &mut fmt::Formatter) -> fmt::Result {
        match *self {
            ListCampaignsError::InvalidInput(ref cause) => write!(f, "{}", cause),
            ListCampaignsError::InvalidNextToken(ref cause) => write!(f, "{}", cause),
        }
    }
}
impl Error for ListCampaignsError {}
/// Errors returned by ListDatasetGroups
#[derive(Debug, PartialEq)]
pub enum ListDatasetGroupsError {
    /// <p>The token is not valid.</p>
    InvalidNextToken(String),
}

impl ListDatasetGroupsError {
    pub fn from_response(res: BufferedHttpResponse) -> RusotoError<ListDatasetGroupsError> {
        if let Some(err) = proto::json::Error::parse(&res) {
            match err.typ.as_str() {
                "InvalidNextTokenException" => {
                    return RusotoError::Service(ListDatasetGroupsError::InvalidNextToken(err.msg))
                }
                "ValidationException" => return RusotoError::Validation(err.msg),
                _ => {}
            }
        }
        RusotoError::Unknown(res)
    }
}
impl fmt::Display for ListDatasetGroupsError {
    #[allow(unused_variables)]
    fn fmt(&self, f: &mut fmt::Formatter) -> fmt::Result {
        match *self {
            ListDatasetGroupsError::InvalidNextToken(ref cause) => write!(f, "{}", cause),
        }
    }
}
impl Error for ListDatasetGroupsError {}
/// Errors returned by ListDatasetImportJobs
#[derive(Debug, PartialEq)]
pub enum ListDatasetImportJobsError {
    /// <p>Provide a valid value for the field or parameter.</p>
    InvalidInput(String),
    /// <p>The token is not valid.</p>
    InvalidNextToken(String),
}

impl ListDatasetImportJobsError {
    pub fn from_response(res: BufferedHttpResponse) -> RusotoError<ListDatasetImportJobsError> {
        if let Some(err) = proto::json::Error::parse(&res) {
            match err.typ.as_str() {
                "InvalidInputException" => {
                    return RusotoError::Service(ListDatasetImportJobsError::InvalidInput(err.msg))
                }
                "InvalidNextTokenException" => {
                    return RusotoError::Service(ListDatasetImportJobsError::InvalidNextToken(
                        err.msg,
                    ))
                }
                "ValidationException" => return RusotoError::Validation(err.msg),
                _ => {}
            }
        }
        RusotoError::Unknown(res)
    }
}
impl fmt::Display for ListDatasetImportJobsError {
    #[allow(unused_variables)]
    fn fmt(&self, f: &mut fmt::Formatter) -> fmt::Result {
        match *self {
            ListDatasetImportJobsError::InvalidInput(ref cause) => write!(f, "{}", cause),
            ListDatasetImportJobsError::InvalidNextToken(ref cause) => write!(f, "{}", cause),
        }
    }
}
impl Error for ListDatasetImportJobsError {}
/// Errors returned by ListDatasets
#[derive(Debug, PartialEq)]
pub enum ListDatasetsError {
    /// <p>Provide a valid value for the field or parameter.</p>
    InvalidInput(String),
    /// <p>The token is not valid.</p>
    InvalidNextToken(String),
}

impl ListDatasetsError {
    pub fn from_response(res: BufferedHttpResponse) -> RusotoError<ListDatasetsError> {
        if let Some(err) = proto::json::Error::parse(&res) {
            match err.typ.as_str() {
                "InvalidInputException" => {
                    return RusotoError::Service(ListDatasetsError::InvalidInput(err.msg))
                }
                "InvalidNextTokenException" => {
                    return RusotoError::Service(ListDatasetsError::InvalidNextToken(err.msg))
                }
                "ValidationException" => return RusotoError::Validation(err.msg),
                _ => {}
            }
        }
        RusotoError::Unknown(res)
    }
}
impl fmt::Display for ListDatasetsError {
    #[allow(unused_variables)]
    fn fmt(&self, f: &mut fmt::Formatter) -> fmt::Result {
        match *self {
            ListDatasetsError::InvalidInput(ref cause) => write!(f, "{}", cause),
            ListDatasetsError::InvalidNextToken(ref cause) => write!(f, "{}", cause),
        }
    }
}
impl Error for ListDatasetsError {}
/// Errors returned by ListEventTrackers
#[derive(Debug, PartialEq)]
pub enum ListEventTrackersError {
    /// <p>Provide a valid value for the field or parameter.</p>
    InvalidInput(String),
    /// <p>The token is not valid.</p>
    InvalidNextToken(String),
}

impl ListEventTrackersError {
    pub fn from_response(res: BufferedHttpResponse) -> RusotoError<ListEventTrackersError> {
        if let Some(err) = proto::json::Error::parse(&res) {
            match err.typ.as_str() {
                "InvalidInputException" => {
                    return RusotoError::Service(ListEventTrackersError::InvalidInput(err.msg))
                }
                "InvalidNextTokenException" => {
                    return RusotoError::Service(ListEventTrackersError::InvalidNextToken(err.msg))
                }
                "ValidationException" => return RusotoError::Validation(err.msg),
                _ => {}
            }
        }
        RusotoError::Unknown(res)
    }
}
impl fmt::Display for ListEventTrackersError {
    #[allow(unused_variables)]
    fn fmt(&self, f: &mut fmt::Formatter) -> fmt::Result {
        match *self {
            ListEventTrackersError::InvalidInput(ref cause) => write!(f, "{}", cause),
            ListEventTrackersError::InvalidNextToken(ref cause) => write!(f, "{}", cause),
        }
    }
}
impl Error for ListEventTrackersError {}
/// Errors returned by ListFilters
#[derive(Debug, PartialEq)]
pub enum ListFiltersError {
    /// <p>Provide a valid value for the field or parameter.</p>
    InvalidInput(String),
    /// <p>The token is not valid.</p>
    InvalidNextToken(String),
}

impl ListFiltersError {
    pub fn from_response(res: BufferedHttpResponse) -> RusotoError<ListFiltersError> {
        if let Some(err) = proto::json::Error::parse(&res) {
            match err.typ.as_str() {
                "InvalidInputException" => {
                    return RusotoError::Service(ListFiltersError::InvalidInput(err.msg))
                }
                "InvalidNextTokenException" => {
                    return RusotoError::Service(ListFiltersError::InvalidNextToken(err.msg))
                }
                "ValidationException" => return RusotoError::Validation(err.msg),
                _ => {}
            }
        }
        RusotoError::Unknown(res)
    }
}
impl fmt::Display for ListFiltersError {
    #[allow(unused_variables)]
    fn fmt(&self, f: &mut fmt::Formatter) -> fmt::Result {
        match *self {
            ListFiltersError::InvalidInput(ref cause) => write!(f, "{}", cause),
            ListFiltersError::InvalidNextToken(ref cause) => write!(f, "{}", cause),
        }
    }
}
impl Error for ListFiltersError {}
/// Errors returned by ListRecipes
#[derive(Debug, PartialEq)]
pub enum ListRecipesError {
    /// <p>The token is not valid.</p>
    InvalidNextToken(String),
}

impl ListRecipesError {
    pub fn from_response(res: BufferedHttpResponse) -> RusotoError<ListRecipesError> {
        if let Some(err) = proto::json::Error::parse(&res) {
            match err.typ.as_str() {
                "InvalidNextTokenException" => {
                    return RusotoError::Service(ListRecipesError::InvalidNextToken(err.msg))
                }
                "ValidationException" => return RusotoError::Validation(err.msg),
                _ => {}
            }
        }
        RusotoError::Unknown(res)
    }
}
impl fmt::Display for ListRecipesError {
    #[allow(unused_variables)]
    fn fmt(&self, f: &mut fmt::Formatter) -> fmt::Result {
        match *self {
            ListRecipesError::InvalidNextToken(ref cause) => write!(f, "{}", cause),
        }
    }
}
impl Error for ListRecipesError {}
/// Errors returned by ListSchemas
#[derive(Debug, PartialEq)]
pub enum ListSchemasError {
    /// <p>The token is not valid.</p>
    InvalidNextToken(String),
}

impl ListSchemasError {
    pub fn from_response(res: BufferedHttpResponse) -> RusotoError<ListSchemasError> {
        if let Some(err) = proto::json::Error::parse(&res) {
            match err.typ.as_str() {
                "InvalidNextTokenException" => {
                    return RusotoError::Service(ListSchemasError::InvalidNextToken(err.msg))
                }
                "ValidationException" => return RusotoError::Validation(err.msg),
                _ => {}
            }
        }
        RusotoError::Unknown(res)
    }
}
impl fmt::Display for ListSchemasError {
    #[allow(unused_variables)]
    fn fmt(&self, f: &mut fmt::Formatter) -> fmt::Result {
        match *self {
            ListSchemasError::InvalidNextToken(ref cause) => write!(f, "{}", cause),
        }
    }
}
impl Error for ListSchemasError {}
/// Errors returned by ListSolutionVersions
#[derive(Debug, PartialEq)]
pub enum ListSolutionVersionsError {
    /// <p>Provide a valid value for the field or parameter.</p>
    InvalidInput(String),
    /// <p>The token is not valid.</p>
    InvalidNextToken(String),
    /// <p>Could not find the specified resource.</p>
    ResourceNotFound(String),
}

impl ListSolutionVersionsError {
    pub fn from_response(res: BufferedHttpResponse) -> RusotoError<ListSolutionVersionsError> {
        if let Some(err) = proto::json::Error::parse(&res) {
            match err.typ.as_str() {
                "InvalidInputException" => {
                    return RusotoError::Service(ListSolutionVersionsError::InvalidInput(err.msg))
                }
                "InvalidNextTokenException" => {
                    return RusotoError::Service(ListSolutionVersionsError::InvalidNextToken(
                        err.msg,
                    ))
                }
                "ResourceNotFoundException" => {
                    return RusotoError::Service(ListSolutionVersionsError::ResourceNotFound(
                        err.msg,
                    ))
                }
                "ValidationException" => return RusotoError::Validation(err.msg),
                _ => {}
            }
        }
        RusotoError::Unknown(res)
    }
}
impl fmt::Display for ListSolutionVersionsError {
    #[allow(unused_variables)]
    fn fmt(&self, f: &mut fmt::Formatter) -> fmt::Result {
        match *self {
            ListSolutionVersionsError::InvalidInput(ref cause) => write!(f, "{}", cause),
            ListSolutionVersionsError::InvalidNextToken(ref cause) => write!(f, "{}", cause),
            ListSolutionVersionsError::ResourceNotFound(ref cause) => write!(f, "{}", cause),
        }
    }
}
impl Error for ListSolutionVersionsError {}
/// Errors returned by ListSolutions
#[derive(Debug, PartialEq)]
pub enum ListSolutionsError {
    /// <p>Provide a valid value for the field or parameter.</p>
    InvalidInput(String),
    /// <p>The token is not valid.</p>
    InvalidNextToken(String),
}

impl ListSolutionsError {
    pub fn from_response(res: BufferedHttpResponse) -> RusotoError<ListSolutionsError> {
        if let Some(err) = proto::json::Error::parse(&res) {
            match err.typ.as_str() {
                "InvalidInputException" => {
                    return RusotoError::Service(ListSolutionsError::InvalidInput(err.msg))
                }
                "InvalidNextTokenException" => {
                    return RusotoError::Service(ListSolutionsError::InvalidNextToken(err.msg))
                }
                "ValidationException" => return RusotoError::Validation(err.msg),
                _ => {}
            }
        }
        RusotoError::Unknown(res)
    }
}
impl fmt::Display for ListSolutionsError {
    #[allow(unused_variables)]
    fn fmt(&self, f: &mut fmt::Formatter) -> fmt::Result {
        match *self {
            ListSolutionsError::InvalidInput(ref cause) => write!(f, "{}", cause),
            ListSolutionsError::InvalidNextToken(ref cause) => write!(f, "{}", cause),
        }
    }
}
impl Error for ListSolutionsError {}
/// Errors returned by UpdateCampaign
#[derive(Debug, PartialEq)]
pub enum UpdateCampaignError {
    /// <p>Provide a valid value for the field or parameter.</p>
    InvalidInput(String),
    /// <p>The specified resource is in use.</p>
    ResourceInUse(String),
    /// <p>Could not find the specified resource.</p>
    ResourceNotFound(String),
}

impl UpdateCampaignError {
    pub fn from_response(res: BufferedHttpResponse) -> RusotoError<UpdateCampaignError> {
        if let Some(err) = proto::json::Error::parse(&res) {
            match err.typ.as_str() {
                "InvalidInputException" => {
                    return RusotoError::Service(UpdateCampaignError::InvalidInput(err.msg))
                }
                "ResourceInUseException" => {
                    return RusotoError::Service(UpdateCampaignError::ResourceInUse(err.msg))
                }
                "ResourceNotFoundException" => {
                    return RusotoError::Service(UpdateCampaignError::ResourceNotFound(err.msg))
                }
                "ValidationException" => return RusotoError::Validation(err.msg),
                _ => {}
            }
        }
        RusotoError::Unknown(res)
    }
}
impl fmt::Display for UpdateCampaignError {
    #[allow(unused_variables)]
    fn fmt(&self, f: &mut fmt::Formatter) -> fmt::Result {
        match *self {
            UpdateCampaignError::InvalidInput(ref cause) => write!(f, "{}", cause),
            UpdateCampaignError::ResourceInUse(ref cause) => write!(f, "{}", cause),
            UpdateCampaignError::ResourceNotFound(ref cause) => write!(f, "{}", cause),
        }
    }
}
impl Error for UpdateCampaignError {}
/// Trait representing the capabilities of the Amazon Personalize API. Amazon Personalize clients implement this trait.
#[async_trait]
pub trait Personalize {
    /// <p>Creates a batch inference job. The operation can handle up to 50 million records and the input file must be in JSON format. For more information, see <a>recommendations-batch</a>.</p>
    async fn create_batch_inference_job(
        &self,
        input: CreateBatchInferenceJobRequest,
    ) -> Result<CreateBatchInferenceJobResponse, RusotoError<CreateBatchInferenceJobError>>;

    /// <p><p>Creates a campaign by deploying a solution version. When a client calls the <a href="https://docs.aws.amazon.com/personalize/latest/dg/API_RS_GetRecommendations.html">GetRecommendations</a> and <a href="https://docs.aws.amazon.com/personalize/latest/dg/API_RS_GetPersonalizedRanking.html">GetPersonalizedRanking</a> APIs, a campaign is specified in the request.</p> <p> <b>Minimum Provisioned TPS and Auto-Scaling</b> </p> <p>A transaction is a single <code>GetRecommendations</code> or <code>GetPersonalizedRanking</code> call. Transactions per second (TPS) is the throughput and unit of billing for Amazon Personalize. The minimum provisioned TPS (<code>minProvisionedTPS</code>) specifies the baseline throughput provisioned by Amazon Personalize, and thus, the minimum billing charge. If your TPS increases beyond <code>minProvisionedTPS</code>, Amazon Personalize auto-scales the provisioned capacity up and down, but never below <code>minProvisionedTPS</code>, to maintain a 70% utilization. There&#39;s a short time delay while the capacity is increased that might cause loss of transactions. It&#39;s recommended to start with a low <code>minProvisionedTPS</code>, track your usage using Amazon CloudWatch metrics, and then increase the <code>minProvisionedTPS</code> as necessary.</p> <p> <b>Status</b> </p> <p>A campaign can be in one of the following states:</p> <ul> <li> <p>CREATE PENDING &gt; CREATE IN<em>PROGRESS &gt; ACTIVE -or- CREATE FAILED</p> </li> <li> <p>DELETE PENDING &gt; DELETE IN</em>PROGRESS</p> </li> </ul> <p>To get the campaign status, call <a>DescribeCampaign</a>.</p> <note> <p>Wait until the <code>status</code> of the campaign is <code>ACTIVE</code> before asking the campaign for recommendations.</p> </note> <p class="title"> <b>Related APIs</b> </p> <ul> <li> <p> <a>ListCampaigns</a> </p> </li> <li> <p> <a>DescribeCampaign</a> </p> </li> <li> <p> <a>UpdateCampaign</a> </p> </li> <li> <p> <a>DeleteCampaign</a> </p> </li> </ul></p>
    async fn create_campaign(
        &self,
        input: CreateCampaignRequest,
    ) -> Result<CreateCampaignResponse, RusotoError<CreateCampaignError>>;

    /// <p><p>Creates an empty dataset and adds it to the specified dataset group. Use <a>CreateDatasetImportJob</a> to import your training data to a dataset.</p> <p>There are three types of datasets:</p> <ul> <li> <p>Interactions</p> </li> <li> <p>Items</p> </li> <li> <p>Users</p> </li> </ul> <p>Each dataset type has an associated schema with required field types. Only the <code>Interactions</code> dataset is required in order to train a model (also referred to as creating a solution).</p> <p>A dataset can be in one of the following states:</p> <ul> <li> <p>CREATE PENDING &gt; CREATE IN<em>PROGRESS &gt; ACTIVE -or- CREATE FAILED</p> </li> <li> <p>DELETE PENDING &gt; DELETE IN</em>PROGRESS</p> </li> </ul> <p>To get the status of the dataset, call <a>DescribeDataset</a>.</p> <p class="title"> <b>Related APIs</b> </p> <ul> <li> <p> <a>CreateDatasetGroup</a> </p> </li> <li> <p> <a>ListDatasets</a> </p> </li> <li> <p> <a>DescribeDataset</a> </p> </li> <li> <p> <a>DeleteDataset</a> </p> </li> </ul></p>
    async fn create_dataset(
        &self,
        input: CreateDatasetRequest,
    ) -> Result<CreateDatasetResponse, RusotoError<CreateDatasetError>>;

    /// <p><p>Creates an empty dataset group. A dataset group contains related datasets that supply data for training a model. A dataset group can contain at most three datasets, one for each type of dataset:</p> <ul> <li> <p>Interactions</p> </li> <li> <p>Items</p> </li> <li> <p>Users</p> </li> </ul> <p>To train a model (create a solution), a dataset group that contains an <code>Interactions</code> dataset is required. Call <a>CreateDataset</a> to add a dataset to the group.</p> <p>A dataset group can be in one of the following states:</p> <ul> <li> <p>CREATE PENDING &gt; CREATE IN_PROGRESS &gt; ACTIVE -or- CREATE FAILED</p> </li> <li> <p>DELETE PENDING</p> </li> </ul> <p>To get the status of the dataset group, call <a>DescribeDatasetGroup</a>. If the status shows as CREATE FAILED, the response includes a <code>failureReason</code> key, which describes why the creation failed.</p> <note> <p>You must wait until the <code>status</code> of the dataset group is <code>ACTIVE</code> before adding a dataset to the group.</p> </note> <p>You can specify an AWS Key Management Service (KMS) key to encrypt the datasets in the group. If you specify a KMS key, you must also include an AWS Identity and Access Management (IAM) role that has permission to access the key.</p> <p class="title"> <b>APIs that require a dataset group ARN in the request</b> </p> <ul> <li> <p> <a>CreateDataset</a> </p> </li> <li> <p> <a>CreateEventTracker</a> </p> </li> <li> <p> <a>CreateSolution</a> </p> </li> </ul> <p class="title"> <b>Related APIs</b> </p> <ul> <li> <p> <a>ListDatasetGroups</a> </p> </li> <li> <p> <a>DescribeDatasetGroup</a> </p> </li> <li> <p> <a>DeleteDatasetGroup</a> </p> </li> </ul></p>
    async fn create_dataset_group(
        &self,
        input: CreateDatasetGroupRequest,
    ) -> Result<CreateDatasetGroupResponse, RusotoError<CreateDatasetGroupError>>;

    /// <p><p>Creates a job that imports training data from your data source (an Amazon S3 bucket) to an Amazon Personalize dataset. To allow Amazon Personalize to import the training data, you must specify an AWS Identity and Access Management (IAM) role that has permission to read from the data source.</p> <important> <p>The dataset import job replaces any previous data in the dataset.</p> </important> <p> <b>Status</b> </p> <p>A dataset import job can be in one of the following states:</p> <ul> <li> <p>CREATE PENDING &gt; CREATE IN_PROGRESS &gt; ACTIVE -or- CREATE FAILED</p> </li> </ul> <p>To get the status of the import job, call <a>DescribeDatasetImportJob</a>, providing the Amazon Resource Name (ARN) of the dataset import job. The dataset import is complete when the status shows as ACTIVE. If the status shows as CREATE FAILED, the response includes a <code>failureReason</code> key, which describes why the job failed.</p> <note> <p>Importing takes time. You must wait until the status shows as ACTIVE before training a model using the dataset.</p> </note> <p class="title"> <b>Related APIs</b> </p> <ul> <li> <p> <a>ListDatasetImportJobs</a> </p> </li> <li> <p> <a>DescribeDatasetImportJob</a> </p> </li> </ul></p>
    async fn create_dataset_import_job(
        &self,
        input: CreateDatasetImportJobRequest,
    ) -> Result<CreateDatasetImportJobResponse, RusotoError<CreateDatasetImportJobError>>;

    /// <p><p>Creates an event tracker that you use when sending event data to the specified dataset group using the <a href="https://docs.aws.amazon.com/personalize/latest/dg/API_UBS_PutEvents.html">PutEvents</a> API.</p> <p>When Amazon Personalize creates an event tracker, it also creates an <i>event-interactions</i> dataset in the dataset group associated with the event tracker. The event-interactions dataset stores the event data from the <code>PutEvents</code> call. The contents of this dataset are not available to the user.</p> <note> <p>Only one event tracker can be associated with a dataset group. You will get an error if you call <code>CreateEventTracker</code> using the same dataset group as an existing event tracker.</p> </note> <p>When you send event data you include your tracking ID. The tracking ID identifies the customer and authorizes the customer to send the data.</p> <p>The event tracker can be in one of the following states:</p> <ul> <li> <p>CREATE PENDING &gt; CREATE IN<em>PROGRESS &gt; ACTIVE -or- CREATE FAILED</p> </li> <li> <p>DELETE PENDING &gt; DELETE IN</em>PROGRESS</p> </li> </ul> <p>To get the status of the event tracker, call <a>DescribeEventTracker</a>.</p> <note> <p>The event tracker must be in the ACTIVE state before using the tracking ID.</p> </note> <p class="title"> <b>Related APIs</b> </p> <ul> <li> <p> <a>ListEventTrackers</a> </p> </li> <li> <p> <a>DescribeEventTracker</a> </p> </li> <li> <p> <a>DeleteEventTracker</a> </p> </li> </ul></p>
    async fn create_event_tracker(
        &self,
        input: CreateEventTrackerRequest,
    ) -> Result<CreateEventTrackerResponse, RusotoError<CreateEventTrackerError>>;

    /// <p>Creates a recommendation filter. For more information, see Using Filters with Amazon Personalize.</p>
    async fn create_filter(
        &self,
        input: CreateFilterRequest,
    ) -> Result<CreateFilterResponse, RusotoError<CreateFilterError>>;

    /// <p><p>Creates an Amazon Personalize schema from the specified schema string. The schema you create must be in Avro JSON format.</p> <p>Amazon Personalize recognizes three schema variants. Each schema is associated with a dataset type and has a set of required field and keywords. You specify a schema when you call <a>CreateDataset</a>.</p> <p class="title"> <b>Related APIs</b> </p> <ul> <li> <p> <a>ListSchemas</a> </p> </li> <li> <p> <a>DescribeSchema</a> </p> </li> <li> <p> <a>DeleteSchema</a> </p> </li> </ul></p>
    async fn create_schema(
        &self,
        input: CreateSchemaRequest,
    ) -> Result<CreateSchemaResponse, RusotoError<CreateSchemaError>>;

    /// <p><p>Creates the configuration for training a model. A trained model is known as a solution. After the configuration is created, you train the model (create a solution) by calling the <a>CreateSolutionVersion</a> operation. Every time you call <code>CreateSolutionVersion</code>, a new version of the solution is created.</p> <p>After creating a solution version, you check its accuracy by calling <a>GetSolutionMetrics</a>. When you are satisfied with the version, you deploy it using <a>CreateCampaign</a>. The campaign provides recommendations to a client through the <a href="https://docs.aws.amazon.com/personalize/latest/dg/API_RS_GetRecommendations.html">GetRecommendations</a> API.</p> <p>To train a model, Amazon Personalize requires training data and a recipe. The training data comes from the dataset group that you provide in the request. A recipe specifies the training algorithm and a feature transformation. You can specify one of the predefined recipes provided by Amazon Personalize. Alternatively, you can specify <code>performAutoML</code> and Amazon Personalize will analyze your data and select the optimum USER<em>PERSONALIZATION recipe for you.</p> <p> <b>Status</b> </p> <p>A solution can be in one of the following states:</p> <ul> <li> <p>CREATE PENDING &gt; CREATE IN</em>PROGRESS &gt; ACTIVE -or- CREATE FAILED</p> </li> <li> <p>DELETE PENDING &gt; DELETE IN_PROGRESS</p> </li> </ul> <p>To get the status of the solution, call <a>DescribeSolution</a>. Wait until the status shows as ACTIVE before calling <code>CreateSolutionVersion</code>.</p> <p class="title"> <b>Related APIs</b> </p> <ul> <li> <p> <a>ListSolutions</a> </p> </li> <li> <p> <a>CreateSolutionVersion</a> </p> </li> <li> <p> <a>DescribeSolution</a> </p> </li> <li> <p> <a>DeleteSolution</a> </p> </li> </ul> <ul> <li> <p> <a>ListSolutionVersions</a> </p> </li> <li> <p> <a>DescribeSolutionVersion</a> </p> </li> </ul></p>
    async fn create_solution(
        &self,
        input: CreateSolutionRequest,
    ) -> Result<CreateSolutionResponse, RusotoError<CreateSolutionError>>;

    /// <p><p>Trains or retrains an active solution. A solution is created using the <a>CreateSolution</a> operation and must be in the ACTIVE state before calling <code>CreateSolutionVersion</code>. A new version of the solution is created every time you call this operation.</p> <p> <b>Status</b> </p> <p>A solution version can be in one of the following states:</p> <ul> <li> <p>CREATE PENDING &gt; CREATE IN_PROGRESS &gt; ACTIVE -or- CREATE FAILED</p> </li> </ul> <p>To get the status of the version, call <a>DescribeSolutionVersion</a>. Wait until the status shows as ACTIVE before calling <code>CreateCampaign</code>.</p> <p>If the status shows as CREATE FAILED, the response includes a <code>failureReason</code> key, which describes why the job failed.</p> <p class="title"> <b>Related APIs</b> </p> <ul> <li> <p> <a>ListSolutionVersions</a> </p> </li> <li> <p> <a>DescribeSolutionVersion</a> </p> </li> </ul> <ul> <li> <p> <a>ListSolutions</a> </p> </li> <li> <p> <a>CreateSolution</a> </p> </li> <li> <p> <a>DescribeSolution</a> </p> </li> <li> <p> <a>DeleteSolution</a> </p> </li> </ul></p>
    async fn create_solution_version(
        &self,
        input: CreateSolutionVersionRequest,
    ) -> Result<CreateSolutionVersionResponse, RusotoError<CreateSolutionVersionError>>;

    /// <p>Removes a campaign by deleting the solution deployment. The solution that the campaign is based on is not deleted and can be redeployed when needed. A deleted campaign can no longer be specified in a <a href="https://docs.aws.amazon.com/personalize/latest/dg/API_RS_GetRecommendations.html">GetRecommendations</a> request. For more information on campaigns, see <a>CreateCampaign</a>.</p>
    async fn delete_campaign(
        &self,
        input: DeleteCampaignRequest,
    ) -> Result<(), RusotoError<DeleteCampaignError>>;

    /// <p>Deletes a dataset. You can't delete a dataset if an associated <code>DatasetImportJob</code> or <code>SolutionVersion</code> is in the CREATE PENDING or IN PROGRESS state. For more information on datasets, see <a>CreateDataset</a>.</p>
    async fn delete_dataset(
        &self,
        input: DeleteDatasetRequest,
    ) -> Result<(), RusotoError<DeleteDatasetError>>;

    /// <p><p>Deletes a dataset group. Before you delete a dataset group, you must delete the following:</p> <ul> <li> <p>All associated event trackers.</p> </li> <li> <p>All associated solutions.</p> </li> <li> <p>All datasets in the dataset group.</p> </li> </ul></p>
    async fn delete_dataset_group(
        &self,
        input: DeleteDatasetGroupRequest,
    ) -> Result<(), RusotoError<DeleteDatasetGroupError>>;

    /// <p>Deletes the event tracker. Does not delete the event-interactions dataset from the associated dataset group. For more information on event trackers, see <a>CreateEventTracker</a>.</p>
    async fn delete_event_tracker(
        &self,
        input: DeleteEventTrackerRequest,
    ) -> Result<(), RusotoError<DeleteEventTrackerError>>;

    /// <p>Deletes a filter.</p>
    async fn delete_filter(
        &self,
        input: DeleteFilterRequest,
    ) -> Result<(), RusotoError<DeleteFilterError>>;

    /// <p>Deletes a schema. Before deleting a schema, you must delete all datasets referencing the schema. For more information on schemas, see <a>CreateSchema</a>.</p>
    async fn delete_schema(
        &self,
        input: DeleteSchemaRequest,
    ) -> Result<(), RusotoError<DeleteSchemaError>>;

    /// <p>Deletes all versions of a solution and the <code>Solution</code> object itself. Before deleting a solution, you must delete all campaigns based on the solution. To determine what campaigns are using the solution, call <a>ListCampaigns</a> and supply the Amazon Resource Name (ARN) of the solution. You can't delete a solution if an associated <code>SolutionVersion</code> is in the CREATE PENDING or IN PROGRESS state. For more information on solutions, see <a>CreateSolution</a>.</p>
    async fn delete_solution(
        &self,
        input: DeleteSolutionRequest,
    ) -> Result<(), RusotoError<DeleteSolutionError>>;

    /// <p>Describes the given algorithm.</p>
    async fn describe_algorithm(
        &self,
        input: DescribeAlgorithmRequest,
    ) -> Result<DescribeAlgorithmResponse, RusotoError<DescribeAlgorithmError>>;

    /// <p>Gets the properties of a batch inference job including name, Amazon Resource Name (ARN), status, input and output configurations, and the ARN of the solution version used to generate the recommendations.</p>
    async fn describe_batch_inference_job(
        &self,
        input: DescribeBatchInferenceJobRequest,
    ) -> Result<DescribeBatchInferenceJobResponse, RusotoError<DescribeBatchInferenceJobError>>;

    /// <p>Describes the given campaign, including its status.</p> <p>A campaign can be in one of the following states:</p> <ul> <li> <p>CREATE PENDING &gt; CREATE IN_PROGRESS &gt; ACTIVE -or- CREATE FAILED</p> </li> <li> <p>DELETE PENDING &gt; DELETE IN_PROGRESS</p> </li> </ul> <p>When the <code>status</code> is <code>CREATE FAILED</code>, the response includes the <code>failureReason</code> key, which describes why.</p> <p>For more information on campaigns, see <a>CreateCampaign</a>.</p>
    async fn describe_campaign(
        &self,
        input: DescribeCampaignRequest,
    ) -> Result<DescribeCampaignResponse, RusotoError<DescribeCampaignError>>;

    /// <p>Describes the given dataset. For more information on datasets, see <a>CreateDataset</a>.</p>
    async fn describe_dataset(
        &self,
        input: DescribeDatasetRequest,
    ) -> Result<DescribeDatasetResponse, RusotoError<DescribeDatasetError>>;

    /// <p>Describes the given dataset group. For more information on dataset groups, see <a>CreateDatasetGroup</a>.</p>
    async fn describe_dataset_group(
        &self,
        input: DescribeDatasetGroupRequest,
    ) -> Result<DescribeDatasetGroupResponse, RusotoError<DescribeDatasetGroupError>>;

    /// <p>Describes the dataset import job created by <a>CreateDatasetImportJob</a>, including the import job status.</p>
    async fn describe_dataset_import_job(
        &self,
        input: DescribeDatasetImportJobRequest,
    ) -> Result<DescribeDatasetImportJobResponse, RusotoError<DescribeDatasetImportJobError>>;

    /// <p>Describes an event tracker. The response includes the <code>trackingId</code> and <code>status</code> of the event tracker. For more information on event trackers, see <a>CreateEventTracker</a>.</p>
    async fn describe_event_tracker(
        &self,
        input: DescribeEventTrackerRequest,
    ) -> Result<DescribeEventTrackerResponse, RusotoError<DescribeEventTrackerError>>;

    /// <p>Describes the given feature transformation.</p>
    async fn describe_feature_transformation(
        &self,
        input: DescribeFeatureTransformationRequest,
    ) -> Result<
        DescribeFeatureTransformationResponse,
        RusotoError<DescribeFeatureTransformationError>,
    >;

    /// <p>Describes a filter's properties.</p>
    async fn describe_filter(
        &self,
        input: DescribeFilterRequest,
    ) -> Result<DescribeFilterResponse, RusotoError<DescribeFilterError>>;

    /// <p>Describes a recipe.</p> <p>A recipe contains three items:</p> <ul> <li> <p>An algorithm that trains a model.</p> </li> <li> <p>Hyperparameters that govern the training.</p> </li> <li> <p>Feature transformation information for modifying the input data before training.</p> </li> </ul> <p>Amazon Personalize provides a set of predefined recipes. You specify a recipe when you create a solution with the <a>CreateSolution</a> API. <code>CreateSolution</code> trains a model by using the algorithm in the specified recipe and a training dataset. The solution, when deployed as a campaign, can provide recommendations using the <a href="https://docs.aws.amazon.com/personalize/latest/dg/API_RS_GetRecommendations.html">GetRecommendations</a> API.</p>
    async fn describe_recipe(
        &self,
        input: DescribeRecipeRequest,
    ) -> Result<DescribeRecipeResponse, RusotoError<DescribeRecipeError>>;

    /// <p>Describes a schema. For more information on schemas, see <a>CreateSchema</a>.</p>
    async fn describe_schema(
        &self,
        input: DescribeSchemaRequest,
    ) -> Result<DescribeSchemaResponse, RusotoError<DescribeSchemaError>>;

    /// <p>Describes a solution. For more information on solutions, see <a>CreateSolution</a>.</p>
    async fn describe_solution(
        &self,
        input: DescribeSolutionRequest,
    ) -> Result<DescribeSolutionResponse, RusotoError<DescribeSolutionError>>;

    /// <p>Describes a specific version of a solution. For more information on solutions, see <a>CreateSolution</a>.</p>
    async fn describe_solution_version(
        &self,
        input: DescribeSolutionVersionRequest,
    ) -> Result<DescribeSolutionVersionResponse, RusotoError<DescribeSolutionVersionError>>;

    /// <p>Gets the metrics for the specified solution version.</p>
    async fn get_solution_metrics(
        &self,
        input: GetSolutionMetricsRequest,
    ) -> Result<GetSolutionMetricsResponse, RusotoError<GetSolutionMetricsError>>;

    /// <p>Gets a list of the batch inference jobs that have been performed off of a solution version.</p>
    async fn list_batch_inference_jobs(
        &self,
        input: ListBatchInferenceJobsRequest,
    ) -> Result<ListBatchInferenceJobsResponse, RusotoError<ListBatchInferenceJobsError>>;

    /// <p>Returns a list of campaigns that use the given solution. When a solution is not specified, all the campaigns associated with the account are listed. The response provides the properties for each campaign, including the Amazon Resource Name (ARN). For more information on campaigns, see <a>CreateCampaign</a>.</p>
    async fn list_campaigns(
        &self,
        input: ListCampaignsRequest,
    ) -> Result<ListCampaignsResponse, RusotoError<ListCampaignsError>>;

    /// <p>Returns a list of dataset groups. The response provides the properties for each dataset group, including the Amazon Resource Name (ARN). For more information on dataset groups, see <a>CreateDatasetGroup</a>.</p>
    async fn list_dataset_groups(
        &self,
        input: ListDatasetGroupsRequest,
    ) -> Result<ListDatasetGroupsResponse, RusotoError<ListDatasetGroupsError>>;

    /// <p>Returns a list of dataset import jobs that use the given dataset. When a dataset is not specified, all the dataset import jobs associated with the account are listed. The response provides the properties for each dataset import job, including the Amazon Resource Name (ARN). For more information on dataset import jobs, see <a>CreateDatasetImportJob</a>. For more information on datasets, see <a>CreateDataset</a>.</p>
    async fn list_dataset_import_jobs(
        &self,
        input: ListDatasetImportJobsRequest,
    ) -> Result<ListDatasetImportJobsResponse, RusotoError<ListDatasetImportJobsError>>;

    /// <p>Returns the list of datasets contained in the given dataset group. The response provides the properties for each dataset, including the Amazon Resource Name (ARN). For more information on datasets, see <a>CreateDataset</a>.</p>
    async fn list_datasets(
        &self,
        input: ListDatasetsRequest,
    ) -> Result<ListDatasetsResponse, RusotoError<ListDatasetsError>>;

    /// <p>Returns the list of event trackers associated with the account. The response provides the properties for each event tracker, including the Amazon Resource Name (ARN) and tracking ID. For more information on event trackers, see <a>CreateEventTracker</a>.</p>
    async fn list_event_trackers(
        &self,
        input: ListEventTrackersRequest,
    ) -> Result<ListEventTrackersResponse, RusotoError<ListEventTrackersError>>;

    /// <p>Lists all filters that belong to a given dataset group.</p>
    async fn list_filters(
        &self,
        input: ListFiltersRequest,
    ) -> Result<ListFiltersResponse, RusotoError<ListFiltersError>>;

    /// <p>Returns a list of available recipes. The response provides the properties for each recipe, including the recipe's Amazon Resource Name (ARN).</p>
    async fn list_recipes(
        &self,
        input: ListRecipesRequest,
    ) -> Result<ListRecipesResponse, RusotoError<ListRecipesError>>;

    /// <p>Returns the list of schemas associated with the account. The response provides the properties for each schema, including the Amazon Resource Name (ARN). For more information on schemas, see <a>CreateSchema</a>.</p>
    async fn list_schemas(
        &self,
        input: ListSchemasRequest,
    ) -> Result<ListSchemasResponse, RusotoError<ListSchemasError>>;

    /// <p>Returns a list of solution versions for the given solution. When a solution is not specified, all the solution versions associated with the account are listed. The response provides the properties for each solution version, including the Amazon Resource Name (ARN). For more information on solutions, see <a>CreateSolution</a>.</p>
    async fn list_solution_versions(
        &self,
        input: ListSolutionVersionsRequest,
    ) -> Result<ListSolutionVersionsResponse, RusotoError<ListSolutionVersionsError>>;

    /// <p>Returns a list of solutions that use the given dataset group. When a dataset group is not specified, all the solutions associated with the account are listed. The response provides the properties for each solution, including the Amazon Resource Name (ARN). For more information on solutions, see <a>CreateSolution</a>.</p>
    async fn list_solutions(
        &self,
        input: ListSolutionsRequest,
    ) -> Result<ListSolutionsResponse, RusotoError<ListSolutionsError>>;

    /// <p>Updates a campaign by either deploying a new solution or changing the value of the campaign's <code>minProvisionedTPS</code> parameter.</p> <p>To update a campaign, the campaign status must be ACTIVE or CREATE FAILED. Check the campaign status using the <a>DescribeCampaign</a> API.</p> <note> <p>You must wait until the <code>status</code> of the updated campaign is <code>ACTIVE</code> before asking the campaign for recommendations.</p> </note> <p>For more information on campaigns, see <a>CreateCampaign</a>.</p>
    async fn update_campaign(
        &self,
        input: UpdateCampaignRequest,
    ) -> Result<UpdateCampaignResponse, RusotoError<UpdateCampaignError>>;
}
/// A client for the Amazon Personalize API.
#[derive(Clone)]
pub struct PersonalizeClient {
    client: Client,
    region: region::Region,
}

impl PersonalizeClient {
    /// Creates a client backed by the default tokio event loop.
    ///
    /// The client will use the default credentials provider and tls client.
    pub fn new(region: region::Region) -> PersonalizeClient {
        PersonalizeClient {
            client: Client::shared(),
            region,
        }
    }

    pub fn new_with<P, D>(
        request_dispatcher: D,
        credentials_provider: P,
        region: region::Region,
    ) -> PersonalizeClient
    where
        P: ProvideAwsCredentials + Send + Sync + 'static,
        D: DispatchSignedRequest + Send + Sync + 'static,
    {
        PersonalizeClient {
            client: Client::new_with(credentials_provider, request_dispatcher),
            region,
        }
    }

    pub fn new_with_client(client: Client, region: region::Region) -> PersonalizeClient {
        PersonalizeClient { client, region }
    }
}

#[async_trait]
impl Personalize for PersonalizeClient {
    /// <p>Creates a batch inference job. The operation can handle up to 50 million records and the input file must be in JSON format. For more information, see <a>recommendations-batch</a>.</p>
    async fn create_batch_inference_job(
        &self,
        input: CreateBatchInferenceJobRequest,
    ) -> Result<CreateBatchInferenceJobResponse, RusotoError<CreateBatchInferenceJobError>> {
        let mut request = self.new_signed_request("POST", "/");
        request.add_header("x-amz-target", "AmazonPersonalize.CreateBatchInferenceJob");
        let encoded = serde_json::to_string(&input).unwrap();
        request.set_payload(Some(encoded));

        let response = self
            .sign_and_dispatch(request, CreateBatchInferenceJobError::from_response)
            .await?;
        let mut response = response;
        let response = response.buffer().await.map_err(RusotoError::HttpDispatch)?;
        proto::json::ResponsePayload::new(&response)
            .deserialize::<CreateBatchInferenceJobResponse, _>()
    }

    /// <p><p>Creates a campaign by deploying a solution version. When a client calls the <a href="https://docs.aws.amazon.com/personalize/latest/dg/API_RS_GetRecommendations.html">GetRecommendations</a> and <a href="https://docs.aws.amazon.com/personalize/latest/dg/API_RS_GetPersonalizedRanking.html">GetPersonalizedRanking</a> APIs, a campaign is specified in the request.</p> <p> <b>Minimum Provisioned TPS and Auto-Scaling</b> </p> <p>A transaction is a single <code>GetRecommendations</code> or <code>GetPersonalizedRanking</code> call. Transactions per second (TPS) is the throughput and unit of billing for Amazon Personalize. The minimum provisioned TPS (<code>minProvisionedTPS</code>) specifies the baseline throughput provisioned by Amazon Personalize, and thus, the minimum billing charge. If your TPS increases beyond <code>minProvisionedTPS</code>, Amazon Personalize auto-scales the provisioned capacity up and down, but never below <code>minProvisionedTPS</code>, to maintain a 70% utilization. There&#39;s a short time delay while the capacity is increased that might cause loss of transactions. It&#39;s recommended to start with a low <code>minProvisionedTPS</code>, track your usage using Amazon CloudWatch metrics, and then increase the <code>minProvisionedTPS</code> as necessary.</p> <p> <b>Status</b> </p> <p>A campaign can be in one of the following states:</p> <ul> <li> <p>CREATE PENDING &gt; CREATE IN<em>PROGRESS &gt; ACTIVE -or- CREATE FAILED</p> </li> <li> <p>DELETE PENDING &gt; DELETE IN</em>PROGRESS</p> </li> </ul> <p>To get the campaign status, call <a>DescribeCampaign</a>.</p> <note> <p>Wait until the <code>status</code> of the campaign is <code>ACTIVE</code> before asking the campaign for recommendations.</p> </note> <p class="title"> <b>Related APIs</b> </p> <ul> <li> <p> <a>ListCampaigns</a> </p> </li> <li> <p> <a>DescribeCampaign</a> </p> </li> <li> <p> <a>UpdateCampaign</a> </p> </li> <li> <p> <a>DeleteCampaign</a> </p> </li> </ul></p>
    async fn create_campaign(
        &self,
        input: CreateCampaignRequest,
    ) -> Result<CreateCampaignResponse, RusotoError<CreateCampaignError>> {
        let mut request = self.new_signed_request("POST", "/");
        request.add_header("x-amz-target", "AmazonPersonalize.CreateCampaign");
        let encoded = serde_json::to_string(&input).unwrap();
        request.set_payload(Some(encoded));

        let response = self
            .sign_and_dispatch(request, CreateCampaignError::from_response)
            .await?;
        let mut response = response;
        let response = response.buffer().await.map_err(RusotoError::HttpDispatch)?;
        proto::json::ResponsePayload::new(&response).deserialize::<CreateCampaignResponse, _>()
    }

    /// <p><p>Creates an empty dataset and adds it to the specified dataset group. Use <a>CreateDatasetImportJob</a> to import your training data to a dataset.</p> <p>There are three types of datasets:</p> <ul> <li> <p>Interactions</p> </li> <li> <p>Items</p> </li> <li> <p>Users</p> </li> </ul> <p>Each dataset type has an associated schema with required field types. Only the <code>Interactions</code> dataset is required in order to train a model (also referred to as creating a solution).</p> <p>A dataset can be in one of the following states:</p> <ul> <li> <p>CREATE PENDING &gt; CREATE IN<em>PROGRESS &gt; ACTIVE -or- CREATE FAILED</p> </li> <li> <p>DELETE PENDING &gt; DELETE IN</em>PROGRESS</p> </li> </ul> <p>To get the status of the dataset, call <a>DescribeDataset</a>.</p> <p class="title"> <b>Related APIs</b> </p> <ul> <li> <p> <a>CreateDatasetGroup</a> </p> </li> <li> <p> <a>ListDatasets</a> </p> </li> <li> <p> <a>DescribeDataset</a> </p> </li> <li> <p> <a>DeleteDataset</a> </p> </li> </ul></p>
    async fn create_dataset(
        &self,
        input: CreateDatasetRequest,
    ) -> Result<CreateDatasetResponse, RusotoError<CreateDatasetError>> {
        let mut request = self.new_signed_request("POST", "/");
        request.add_header("x-amz-target", "AmazonPersonalize.CreateDataset");
        let encoded = serde_json::to_string(&input).unwrap();
        request.set_payload(Some(encoded));

        let response = self
            .sign_and_dispatch(request, CreateDatasetError::from_response)
            .await?;
        let mut response = response;
        let response = response.buffer().await.map_err(RusotoError::HttpDispatch)?;
        proto::json::ResponsePayload::new(&response).deserialize::<CreateDatasetResponse, _>()
    }

    /// <p><p>Creates an empty dataset group. A dataset group contains related datasets that supply data for training a model. A dataset group can contain at most three datasets, one for each type of dataset:</p> <ul> <li> <p>Interactions</p> </li> <li> <p>Items</p> </li> <li> <p>Users</p> </li> </ul> <p>To train a model (create a solution), a dataset group that contains an <code>Interactions</code> dataset is required. Call <a>CreateDataset</a> to add a dataset to the group.</p> <p>A dataset group can be in one of the following states:</p> <ul> <li> <p>CREATE PENDING &gt; CREATE IN_PROGRESS &gt; ACTIVE -or- CREATE FAILED</p> </li> <li> <p>DELETE PENDING</p> </li> </ul> <p>To get the status of the dataset group, call <a>DescribeDatasetGroup</a>. If the status shows as CREATE FAILED, the response includes a <code>failureReason</code> key, which describes why the creation failed.</p> <note> <p>You must wait until the <code>status</code> of the dataset group is <code>ACTIVE</code> before adding a dataset to the group.</p> </note> <p>You can specify an AWS Key Management Service (KMS) key to encrypt the datasets in the group. If you specify a KMS key, you must also include an AWS Identity and Access Management (IAM) role that has permission to access the key.</p> <p class="title"> <b>APIs that require a dataset group ARN in the request</b> </p> <ul> <li> <p> <a>CreateDataset</a> </p> </li> <li> <p> <a>CreateEventTracker</a> </p> </li> <li> <p> <a>CreateSolution</a> </p> </li> </ul> <p class="title"> <b>Related APIs</b> </p> <ul> <li> <p> <a>ListDatasetGroups</a> </p> </li> <li> <p> <a>DescribeDatasetGroup</a> </p> </li> <li> <p> <a>DeleteDatasetGroup</a> </p> </li> </ul></p>
    async fn create_dataset_group(
        &self,
        input: CreateDatasetGroupRequest,
    ) -> Result<CreateDatasetGroupResponse, RusotoError<CreateDatasetGroupError>> {
        let mut request = self.new_signed_request("POST", "/");
        request.add_header("x-amz-target", "AmazonPersonalize.CreateDatasetGroup");
        let encoded = serde_json::to_string(&input).unwrap();
        request.set_payload(Some(encoded));

        let response = self
            .sign_and_dispatch(request, CreateDatasetGroupError::from_response)
            .await?;
        let mut response = response;
        let response = response.buffer().await.map_err(RusotoError::HttpDispatch)?;
        proto::json::ResponsePayload::new(&response).deserialize::<CreateDatasetGroupResponse, _>()
    }

    /// <p><p>Creates a job that imports training data from your data source (an Amazon S3 bucket) to an Amazon Personalize dataset. To allow Amazon Personalize to import the training data, you must specify an AWS Identity and Access Management (IAM) role that has permission to read from the data source.</p> <important> <p>The dataset import job replaces any previous data in the dataset.</p> </important> <p> <b>Status</b> </p> <p>A dataset import job can be in one of the following states:</p> <ul> <li> <p>CREATE PENDING &gt; CREATE IN_PROGRESS &gt; ACTIVE -or- CREATE FAILED</p> </li> </ul> <p>To get the status of the import job, call <a>DescribeDatasetImportJob</a>, providing the Amazon Resource Name (ARN) of the dataset import job. The dataset import is complete when the status shows as ACTIVE. If the status shows as CREATE FAILED, the response includes a <code>failureReason</code> key, which describes why the job failed.</p> <note> <p>Importing takes time. You must wait until the status shows as ACTIVE before training a model using the dataset.</p> </note> <p class="title"> <b>Related APIs</b> </p> <ul> <li> <p> <a>ListDatasetImportJobs</a> </p> </li> <li> <p> <a>DescribeDatasetImportJob</a> </p> </li> </ul></p>
    async fn create_dataset_import_job(
        &self,
        input: CreateDatasetImportJobRequest,
    ) -> Result<CreateDatasetImportJobResponse, RusotoError<CreateDatasetImportJobError>> {
        let mut request = self.new_signed_request("POST", "/");
        request.add_header("x-amz-target", "AmazonPersonalize.CreateDatasetImportJob");
        let encoded = serde_json::to_string(&input).unwrap();
        request.set_payload(Some(encoded));

        let response = self
            .sign_and_dispatch(request, CreateDatasetImportJobError::from_response)
            .await?;
        let mut response = response;
        let response = response.buffer().await.map_err(RusotoError::HttpDispatch)?;
        proto::json::ResponsePayload::new(&response)
            .deserialize::<CreateDatasetImportJobResponse, _>()
    }

    /// <p><p>Creates an event tracker that you use when sending event data to the specified dataset group using the <a href="https://docs.aws.amazon.com/personalize/latest/dg/API_UBS_PutEvents.html">PutEvents</a> API.</p> <p>When Amazon Personalize creates an event tracker, it also creates an <i>event-interactions</i> dataset in the dataset group associated with the event tracker. The event-interactions dataset stores the event data from the <code>PutEvents</code> call. The contents of this dataset are not available to the user.</p> <note> <p>Only one event tracker can be associated with a dataset group. You will get an error if you call <code>CreateEventTracker</code> using the same dataset group as an existing event tracker.</p> </note> <p>When you send event data you include your tracking ID. The tracking ID identifies the customer and authorizes the customer to send the data.</p> <p>The event tracker can be in one of the following states:</p> <ul> <li> <p>CREATE PENDING &gt; CREATE IN<em>PROGRESS &gt; ACTIVE -or- CREATE FAILED</p> </li> <li> <p>DELETE PENDING &gt; DELETE IN</em>PROGRESS</p> </li> </ul> <p>To get the status of the event tracker, call <a>DescribeEventTracker</a>.</p> <note> <p>The event tracker must be in the ACTIVE state before using the tracking ID.</p> </note> <p class="title"> <b>Related APIs</b> </p> <ul> <li> <p> <a>ListEventTrackers</a> </p> </li> <li> <p> <a>DescribeEventTracker</a> </p> </li> <li> <p> <a>DeleteEventTracker</a> </p> </li> </ul></p>
    async fn create_event_tracker(
        &self,
        input: CreateEventTrackerRequest,
    ) -> Result<CreateEventTrackerResponse, RusotoError<CreateEventTrackerError>> {
        let mut request = self.new_signed_request("POST", "/");
        request.add_header("x-amz-target", "AmazonPersonalize.CreateEventTracker");
        let encoded = serde_json::to_string(&input).unwrap();
        request.set_payload(Some(encoded));

        let response = self
            .sign_and_dispatch(request, CreateEventTrackerError::from_response)
            .await?;
        let mut response = response;
        let response = response.buffer().await.map_err(RusotoError::HttpDispatch)?;
        proto::json::ResponsePayload::new(&response).deserialize::<CreateEventTrackerResponse, _>()
    }

    /// <p>Creates a recommendation filter. For more information, see Using Filters with Amazon Personalize.</p>
    async fn create_filter(
        &self,
        input: CreateFilterRequest,
    ) -> Result<CreateFilterResponse, RusotoError<CreateFilterError>> {
        let mut request = SignedRequest::new("POST", "personalize", &self.region, "/");

        request.set_content_type("application/x-amz-json-1.1".to_owned());
        request.add_header("x-amz-target", "AmazonPersonalize.CreateFilter");
        let encoded = serde_json::to_string(&input).unwrap();
        request.set_payload(Some(encoded));

        let mut response = self
            .client
            .sign_and_dispatch(request)
            .await
            .map_err(RusotoError::from)?;
        if response.status.is_success() {
            let response = response.buffer().await.map_err(RusotoError::HttpDispatch)?;
            proto::json::ResponsePayload::new(&response).deserialize::<CreateFilterResponse, _>()
        } else {
            let try_response = response.buffer().await;
            let response = try_response.map_err(RusotoError::HttpDispatch)?;
            Err(CreateFilterError::from_response(response))
        }
    }

    /// <p><p>Creates an Amazon Personalize schema from the specified schema string. The schema you create must be in Avro JSON format.</p> <p>Amazon Personalize recognizes three schema variants. Each schema is associated with a dataset type and has a set of required field and keywords. You specify a schema when you call <a>CreateDataset</a>.</p> <p class="title"> <b>Related APIs</b> </p> <ul> <li> <p> <a>ListSchemas</a> </p> </li> <li> <p> <a>DescribeSchema</a> </p> </li> <li> <p> <a>DeleteSchema</a> </p> </li> </ul></p>
    async fn create_schema(
        &self,
        input: CreateSchemaRequest,
    ) -> Result<CreateSchemaResponse, RusotoError<CreateSchemaError>> {
        let mut request = self.new_signed_request("POST", "/");
        request.add_header("x-amz-target", "AmazonPersonalize.CreateSchema");
        let encoded = serde_json::to_string(&input).unwrap();
        request.set_payload(Some(encoded));

        let response = self
            .sign_and_dispatch(request, CreateSchemaError::from_response)
            .await?;
        let mut response = response;
        let response = response.buffer().await.map_err(RusotoError::HttpDispatch)?;
        proto::json::ResponsePayload::new(&response).deserialize::<CreateSchemaResponse, _>()
    }

    /// <p><p>Creates the configuration for training a model. A trained model is known as a solution. After the configuration is created, you train the model (create a solution) by calling the <a>CreateSolutionVersion</a> operation. Every time you call <code>CreateSolutionVersion</code>, a new version of the solution is created.</p> <p>After creating a solution version, you check its accuracy by calling <a>GetSolutionMetrics</a>. When you are satisfied with the version, you deploy it using <a>CreateCampaign</a>. The campaign provides recommendations to a client through the <a href="https://docs.aws.amazon.com/personalize/latest/dg/API_RS_GetRecommendations.html">GetRecommendations</a> API.</p> <p>To train a model, Amazon Personalize requires training data and a recipe. The training data comes from the dataset group that you provide in the request. A recipe specifies the training algorithm and a feature transformation. You can specify one of the predefined recipes provided by Amazon Personalize. Alternatively, you can specify <code>performAutoML</code> and Amazon Personalize will analyze your data and select the optimum USER<em>PERSONALIZATION recipe for you.</p> <p> <b>Status</b> </p> <p>A solution can be in one of the following states:</p> <ul> <li> <p>CREATE PENDING &gt; CREATE IN</em>PROGRESS &gt; ACTIVE -or- CREATE FAILED</p> </li> <li> <p>DELETE PENDING &gt; DELETE IN_PROGRESS</p> </li> </ul> <p>To get the status of the solution, call <a>DescribeSolution</a>. Wait until the status shows as ACTIVE before calling <code>CreateSolutionVersion</code>.</p> <p class="title"> <b>Related APIs</b> </p> <ul> <li> <p> <a>ListSolutions</a> </p> </li> <li> <p> <a>CreateSolutionVersion</a> </p> </li> <li> <p> <a>DescribeSolution</a> </p> </li> <li> <p> <a>DeleteSolution</a> </p> </li> </ul> <ul> <li> <p> <a>ListSolutionVersions</a> </p> </li> <li> <p> <a>DescribeSolutionVersion</a> </p> </li> </ul></p>
    async fn create_solution(
        &self,
        input: CreateSolutionRequest,
    ) -> Result<CreateSolutionResponse, RusotoError<CreateSolutionError>> {
        let mut request = self.new_signed_request("POST", "/");
        request.add_header("x-amz-target", "AmazonPersonalize.CreateSolution");
        let encoded = serde_json::to_string(&input).unwrap();
        request.set_payload(Some(encoded));

        let response = self
            .sign_and_dispatch(request, CreateSolutionError::from_response)
            .await?;
        let mut response = response;
        let response = response.buffer().await.map_err(RusotoError::HttpDispatch)?;
        proto::json::ResponsePayload::new(&response).deserialize::<CreateSolutionResponse, _>()
    }

    /// <p><p>Trains or retrains an active solution. A solution is created using the <a>CreateSolution</a> operation and must be in the ACTIVE state before calling <code>CreateSolutionVersion</code>. A new version of the solution is created every time you call this operation.</p> <p> <b>Status</b> </p> <p>A solution version can be in one of the following states:</p> <ul> <li> <p>CREATE PENDING &gt; CREATE IN_PROGRESS &gt; ACTIVE -or- CREATE FAILED</p> </li> </ul> <p>To get the status of the version, call <a>DescribeSolutionVersion</a>. Wait until the status shows as ACTIVE before calling <code>CreateCampaign</code>.</p> <p>If the status shows as CREATE FAILED, the response includes a <code>failureReason</code> key, which describes why the job failed.</p> <p class="title"> <b>Related APIs</b> </p> <ul> <li> <p> <a>ListSolutionVersions</a> </p> </li> <li> <p> <a>DescribeSolutionVersion</a> </p> </li> </ul> <ul> <li> <p> <a>ListSolutions</a> </p> </li> <li> <p> <a>CreateSolution</a> </p> </li> <li> <p> <a>DescribeSolution</a> </p> </li> <li> <p> <a>DeleteSolution</a> </p> </li> </ul></p>
    async fn create_solution_version(
        &self,
        input: CreateSolutionVersionRequest,
    ) -> Result<CreateSolutionVersionResponse, RusotoError<CreateSolutionVersionError>> {
        let mut request = self.new_signed_request("POST", "/");
        request.add_header("x-amz-target", "AmazonPersonalize.CreateSolutionVersion");
        let encoded = serde_json::to_string(&input).unwrap();
        request.set_payload(Some(encoded));

        let response = self
            .sign_and_dispatch(request, CreateSolutionVersionError::from_response)
            .await?;
        let mut response = response;
        let response = response.buffer().await.map_err(RusotoError::HttpDispatch)?;
        proto::json::ResponsePayload::new(&response)
            .deserialize::<CreateSolutionVersionResponse, _>()
    }

    /// <p>Removes a campaign by deleting the solution deployment. The solution that the campaign is based on is not deleted and can be redeployed when needed. A deleted campaign can no longer be specified in a <a href="https://docs.aws.amazon.com/personalize/latest/dg/API_RS_GetRecommendations.html">GetRecommendations</a> request. For more information on campaigns, see <a>CreateCampaign</a>.</p>
    async fn delete_campaign(
        &self,
        input: DeleteCampaignRequest,
    ) -> Result<(), RusotoError<DeleteCampaignError>> {
        let mut request = self.new_signed_request("POST", "/");
        request.add_header("x-amz-target", "AmazonPersonalize.DeleteCampaign");
        let encoded = serde_json::to_string(&input).unwrap();
        request.set_payload(Some(encoded));

        let response = self
            .sign_and_dispatch(request, DeleteCampaignError::from_response)
            .await?;
        std::mem::drop(response);
        Ok(())
    }

    /// <p>Deletes a dataset. You can't delete a dataset if an associated <code>DatasetImportJob</code> or <code>SolutionVersion</code> is in the CREATE PENDING or IN PROGRESS state. For more information on datasets, see <a>CreateDataset</a>.</p>
    async fn delete_dataset(
        &self,
        input: DeleteDatasetRequest,
    ) -> Result<(), RusotoError<DeleteDatasetError>> {
        let mut request = self.new_signed_request("POST", "/");
        request.add_header("x-amz-target", "AmazonPersonalize.DeleteDataset");
        let encoded = serde_json::to_string(&input).unwrap();
        request.set_payload(Some(encoded));

        let response = self
            .sign_and_dispatch(request, DeleteDatasetError::from_response)
            .await?;
        std::mem::drop(response);
        Ok(())
    }

    /// <p><p>Deletes a dataset group. Before you delete a dataset group, you must delete the following:</p> <ul> <li> <p>All associated event trackers.</p> </li> <li> <p>All associated solutions.</p> </li> <li> <p>All datasets in the dataset group.</p> </li> </ul></p>
    async fn delete_dataset_group(
        &self,
        input: DeleteDatasetGroupRequest,
    ) -> Result<(), RusotoError<DeleteDatasetGroupError>> {
        let mut request = self.new_signed_request("POST", "/");
        request.add_header("x-amz-target", "AmazonPersonalize.DeleteDatasetGroup");
        let encoded = serde_json::to_string(&input).unwrap();
        request.set_payload(Some(encoded));

        let response = self
            .sign_and_dispatch(request, DeleteDatasetGroupError::from_response)
            .await?;
        std::mem::drop(response);
        Ok(())
    }

    /// <p>Deletes the event tracker. Does not delete the event-interactions dataset from the associated dataset group. For more information on event trackers, see <a>CreateEventTracker</a>.</p>
    async fn delete_event_tracker(
        &self,
        input: DeleteEventTrackerRequest,
    ) -> Result<(), RusotoError<DeleteEventTrackerError>> {
        let mut request = self.new_signed_request("POST", "/");
        request.add_header("x-amz-target", "AmazonPersonalize.DeleteEventTracker");
        let encoded = serde_json::to_string(&input).unwrap();
        request.set_payload(Some(encoded));

        let response = self
            .sign_and_dispatch(request, DeleteEventTrackerError::from_response)
            .await?;
        std::mem::drop(response);
        Ok(())
    }

    /// <p>Deletes a filter.</p>
    async fn delete_filter(
        &self,
        input: DeleteFilterRequest,
    ) -> Result<(), RusotoError<DeleteFilterError>> {
        let mut request = SignedRequest::new("POST", "personalize", &self.region, "/");

        request.set_content_type("application/x-amz-json-1.1".to_owned());
        request.add_header("x-amz-target", "AmazonPersonalize.DeleteFilter");
        let encoded = serde_json::to_string(&input).unwrap();
        request.set_payload(Some(encoded));

        let mut response = self
            .client
            .sign_and_dispatch(request)
            .await
            .map_err(RusotoError::from)?;
        if response.status.is_success() {
            std::mem::drop(response);
            Ok(())
        } else {
            let try_response = response.buffer().await;
            let response = try_response.map_err(RusotoError::HttpDispatch)?;
            Err(DeleteFilterError::from_response(response))
        }
    }

    /// <p>Deletes a schema. Before deleting a schema, you must delete all datasets referencing the schema. For more information on schemas, see <a>CreateSchema</a>.</p>
    async fn delete_schema(
        &self,
        input: DeleteSchemaRequest,
    ) -> Result<(), RusotoError<DeleteSchemaError>> {
        let mut request = self.new_signed_request("POST", "/");
        request.add_header("x-amz-target", "AmazonPersonalize.DeleteSchema");
        let encoded = serde_json::to_string(&input).unwrap();
        request.set_payload(Some(encoded));

        let response = self
            .sign_and_dispatch(request, DeleteSchemaError::from_response)
            .await?;
        std::mem::drop(response);
        Ok(())
    }

    /// <p>Deletes all versions of a solution and the <code>Solution</code> object itself. Before deleting a solution, you must delete all campaigns based on the solution. To determine what campaigns are using the solution, call <a>ListCampaigns</a> and supply the Amazon Resource Name (ARN) of the solution. You can't delete a solution if an associated <code>SolutionVersion</code> is in the CREATE PENDING or IN PROGRESS state. For more information on solutions, see <a>CreateSolution</a>.</p>
    async fn delete_solution(
        &self,
        input: DeleteSolutionRequest,
    ) -> Result<(), RusotoError<DeleteSolutionError>> {
        let mut request = self.new_signed_request("POST", "/");
        request.add_header("x-amz-target", "AmazonPersonalize.DeleteSolution");
        let encoded = serde_json::to_string(&input).unwrap();
        request.set_payload(Some(encoded));

        let response = self
            .sign_and_dispatch(request, DeleteSolutionError::from_response)
            .await?;
        std::mem::drop(response);
        Ok(())
    }

    /// <p>Describes the given algorithm.</p>
    async fn describe_algorithm(
        &self,
        input: DescribeAlgorithmRequest,
    ) -> Result<DescribeAlgorithmResponse, RusotoError<DescribeAlgorithmError>> {
        let mut request = self.new_signed_request("POST", "/");
        request.add_header("x-amz-target", "AmazonPersonalize.DescribeAlgorithm");
        let encoded = serde_json::to_string(&input).unwrap();
        request.set_payload(Some(encoded));

        let response = self
            .sign_and_dispatch(request, DescribeAlgorithmError::from_response)
            .await?;
        let mut response = response;
        let response = response.buffer().await.map_err(RusotoError::HttpDispatch)?;
        proto::json::ResponsePayload::new(&response).deserialize::<DescribeAlgorithmResponse, _>()
    }

    /// <p>Gets the properties of a batch inference job including name, Amazon Resource Name (ARN), status, input and output configurations, and the ARN of the solution version used to generate the recommendations.</p>
    async fn describe_batch_inference_job(
        &self,
        input: DescribeBatchInferenceJobRequest,
    ) -> Result<DescribeBatchInferenceJobResponse, RusotoError<DescribeBatchInferenceJobError>>
    {
        let mut request = self.new_signed_request("POST", "/");
        request.add_header(
            "x-amz-target",
            "AmazonPersonalize.DescribeBatchInferenceJob",
        );
        let encoded = serde_json::to_string(&input).unwrap();
        request.set_payload(Some(encoded));

        let response = self
            .sign_and_dispatch(request, DescribeBatchInferenceJobError::from_response)
            .await?;
        let mut response = response;
        let response = response.buffer().await.map_err(RusotoError::HttpDispatch)?;
        proto::json::ResponsePayload::new(&response)
            .deserialize::<DescribeBatchInferenceJobResponse, _>()
    }

    /// <p>Describes the given campaign, including its status.</p> <p>A campaign can be in one of the following states:</p> <ul> <li> <p>CREATE PENDING &gt; CREATE IN_PROGRESS &gt; ACTIVE -or- CREATE FAILED</p> </li> <li> <p>DELETE PENDING &gt; DELETE IN_PROGRESS</p> </li> </ul> <p>When the <code>status</code> is <code>CREATE FAILED</code>, the response includes the <code>failureReason</code> key, which describes why.</p> <p>For more information on campaigns, see <a>CreateCampaign</a>.</p>
    async fn describe_campaign(
        &self,
        input: DescribeCampaignRequest,
    ) -> Result<DescribeCampaignResponse, RusotoError<DescribeCampaignError>> {
        let mut request = self.new_signed_request("POST", "/");
        request.add_header("x-amz-target", "AmazonPersonalize.DescribeCampaign");
        let encoded = serde_json::to_string(&input).unwrap();
        request.set_payload(Some(encoded));

        let response = self
            .sign_and_dispatch(request, DescribeCampaignError::from_response)
            .await?;
        let mut response = response;
        let response = response.buffer().await.map_err(RusotoError::HttpDispatch)?;
        proto::json::ResponsePayload::new(&response).deserialize::<DescribeCampaignResponse, _>()
    }

    /// <p>Describes the given dataset. For more information on datasets, see <a>CreateDataset</a>.</p>
    async fn describe_dataset(
        &self,
        input: DescribeDatasetRequest,
    ) -> Result<DescribeDatasetResponse, RusotoError<DescribeDatasetError>> {
        let mut request = self.new_signed_request("POST", "/");
        request.add_header("x-amz-target", "AmazonPersonalize.DescribeDataset");
        let encoded = serde_json::to_string(&input).unwrap();
        request.set_payload(Some(encoded));

        let response = self
            .sign_and_dispatch(request, DescribeDatasetError::from_response)
            .await?;
        let mut response = response;
        let response = response.buffer().await.map_err(RusotoError::HttpDispatch)?;
        proto::json::ResponsePayload::new(&response).deserialize::<DescribeDatasetResponse, _>()
    }

    /// <p>Describes the given dataset group. For more information on dataset groups, see <a>CreateDatasetGroup</a>.</p>
    async fn describe_dataset_group(
        &self,
        input: DescribeDatasetGroupRequest,
    ) -> Result<DescribeDatasetGroupResponse, RusotoError<DescribeDatasetGroupError>> {
        let mut request = self.new_signed_request("POST", "/");
        request.add_header("x-amz-target", "AmazonPersonalize.DescribeDatasetGroup");
        let encoded = serde_json::to_string(&input).unwrap();
        request.set_payload(Some(encoded));

        let response = self
            .sign_and_dispatch(request, DescribeDatasetGroupError::from_response)
            .await?;
        let mut response = response;
        let response = response.buffer().await.map_err(RusotoError::HttpDispatch)?;
        proto::json::ResponsePayload::new(&response)
            .deserialize::<DescribeDatasetGroupResponse, _>()
    }

    /// <p>Describes the dataset import job created by <a>CreateDatasetImportJob</a>, including the import job status.</p>
    async fn describe_dataset_import_job(
        &self,
        input: DescribeDatasetImportJobRequest,
    ) -> Result<DescribeDatasetImportJobResponse, RusotoError<DescribeDatasetImportJobError>> {
        let mut request = self.new_signed_request("POST", "/");
        request.add_header("x-amz-target", "AmazonPersonalize.DescribeDatasetImportJob");
        let encoded = serde_json::to_string(&input).unwrap();
        request.set_payload(Some(encoded));

        let response = self
            .sign_and_dispatch(request, DescribeDatasetImportJobError::from_response)
            .await?;
        let mut response = response;
        let response = response.buffer().await.map_err(RusotoError::HttpDispatch)?;
        proto::json::ResponsePayload::new(&response)
            .deserialize::<DescribeDatasetImportJobResponse, _>()
    }

    /// <p>Describes an event tracker. The response includes the <code>trackingId</code> and <code>status</code> of the event tracker. For more information on event trackers, see <a>CreateEventTracker</a>.</p>
    async fn describe_event_tracker(
        &self,
        input: DescribeEventTrackerRequest,
    ) -> Result<DescribeEventTrackerResponse, RusotoError<DescribeEventTrackerError>> {
        let mut request = self.new_signed_request("POST", "/");
        request.add_header("x-amz-target", "AmazonPersonalize.DescribeEventTracker");
        let encoded = serde_json::to_string(&input).unwrap();
        request.set_payload(Some(encoded));

        let response = self
            .sign_and_dispatch(request, DescribeEventTrackerError::from_response)
            .await?;
        let mut response = response;
        let response = response.buffer().await.map_err(RusotoError::HttpDispatch)?;
        proto::json::ResponsePayload::new(&response)
            .deserialize::<DescribeEventTrackerResponse, _>()
    }

    /// <p>Describes the given feature transformation.</p>
    async fn describe_feature_transformation(
        &self,
        input: DescribeFeatureTransformationRequest,
    ) -> Result<
        DescribeFeatureTransformationResponse,
        RusotoError<DescribeFeatureTransformationError>,
    > {
        let mut request = self.new_signed_request("POST", "/");
        request.add_header(
            "x-amz-target",
            "AmazonPersonalize.DescribeFeatureTransformation",
        );
        let encoded = serde_json::to_string(&input).unwrap();
        request.set_payload(Some(encoded));

        let response = self
            .sign_and_dispatch(request, DescribeFeatureTransformationError::from_response)
            .await?;
        let mut response = response;
        let response = response.buffer().await.map_err(RusotoError::HttpDispatch)?;
        proto::json::ResponsePayload::new(&response)
            .deserialize::<DescribeFeatureTransformationResponse, _>()
    }

    /// <p>Describes a filter's properties.</p>
    async fn describe_filter(
        &self,
        input: DescribeFilterRequest,
    ) -> Result<DescribeFilterResponse, RusotoError<DescribeFilterError>> {
        let mut request = SignedRequest::new("POST", "personalize", &self.region, "/");

        request.set_content_type("application/x-amz-json-1.1".to_owned());
        request.add_header("x-amz-target", "AmazonPersonalize.DescribeFilter");
        let encoded = serde_json::to_string(&input).unwrap();
        request.set_payload(Some(encoded));

        let mut response = self
            .client
            .sign_and_dispatch(request)
            .await
            .map_err(RusotoError::from)?;
        if response.status.is_success() {
            let response = response.buffer().await.map_err(RusotoError::HttpDispatch)?;
            proto::json::ResponsePayload::new(&response).deserialize::<DescribeFilterResponse, _>()
        } else {
            let try_response = response.buffer().await;
            let response = try_response.map_err(RusotoError::HttpDispatch)?;
            Err(DescribeFilterError::from_response(response))
        }
    }

    /// <p>Describes a recipe.</p> <p>A recipe contains three items:</p> <ul> <li> <p>An algorithm that trains a model.</p> </li> <li> <p>Hyperparameters that govern the training.</p> </li> <li> <p>Feature transformation information for modifying the input data before training.</p> </li> </ul> <p>Amazon Personalize provides a set of predefined recipes. You specify a recipe when you create a solution with the <a>CreateSolution</a> API. <code>CreateSolution</code> trains a model by using the algorithm in the specified recipe and a training dataset. The solution, when deployed as a campaign, can provide recommendations using the <a href="https://docs.aws.amazon.com/personalize/latest/dg/API_RS_GetRecommendations.html">GetRecommendations</a> API.</p>
    async fn describe_recipe(
        &self,
        input: DescribeRecipeRequest,
    ) -> Result<DescribeRecipeResponse, RusotoError<DescribeRecipeError>> {
        let mut request = self.new_signed_request("POST", "/");
        request.add_header("x-amz-target", "AmazonPersonalize.DescribeRecipe");
        let encoded = serde_json::to_string(&input).unwrap();
        request.set_payload(Some(encoded));

        let response = self
            .sign_and_dispatch(request, DescribeRecipeError::from_response)
            .await?;
        let mut response = response;
        let response = response.buffer().await.map_err(RusotoError::HttpDispatch)?;
        proto::json::ResponsePayload::new(&response).deserialize::<DescribeRecipeResponse, _>()
    }

    /// <p>Describes a schema. For more information on schemas, see <a>CreateSchema</a>.</p>
    async fn describe_schema(
        &self,
        input: DescribeSchemaRequest,
    ) -> Result<DescribeSchemaResponse, RusotoError<DescribeSchemaError>> {
        let mut request = self.new_signed_request("POST", "/");
        request.add_header("x-amz-target", "AmazonPersonalize.DescribeSchema");
        let encoded = serde_json::to_string(&input).unwrap();
        request.set_payload(Some(encoded));

        let response = self
            .sign_and_dispatch(request, DescribeSchemaError::from_response)
            .await?;
        let mut response = response;
        let response = response.buffer().await.map_err(RusotoError::HttpDispatch)?;
        proto::json::ResponsePayload::new(&response).deserialize::<DescribeSchemaResponse, _>()
    }

    /// <p>Describes a solution. For more information on solutions, see <a>CreateSolution</a>.</p>
    async fn describe_solution(
        &self,
        input: DescribeSolutionRequest,
    ) -> Result<DescribeSolutionResponse, RusotoError<DescribeSolutionError>> {
        let mut request = self.new_signed_request("POST", "/");
        request.add_header("x-amz-target", "AmazonPersonalize.DescribeSolution");
        let encoded = serde_json::to_string(&input).unwrap();
        request.set_payload(Some(encoded));

        let response = self
            .sign_and_dispatch(request, DescribeSolutionError::from_response)
            .await?;
        let mut response = response;
        let response = response.buffer().await.map_err(RusotoError::HttpDispatch)?;
        proto::json::ResponsePayload::new(&response).deserialize::<DescribeSolutionResponse, _>()
    }

    /// <p>Describes a specific version of a solution. For more information on solutions, see <a>CreateSolution</a>.</p>
    async fn describe_solution_version(
        &self,
        input: DescribeSolutionVersionRequest,
    ) -> Result<DescribeSolutionVersionResponse, RusotoError<DescribeSolutionVersionError>> {
        let mut request = self.new_signed_request("POST", "/");
        request.add_header("x-amz-target", "AmazonPersonalize.DescribeSolutionVersion");
        let encoded = serde_json::to_string(&input).unwrap();
        request.set_payload(Some(encoded));

        let response = self
            .sign_and_dispatch(request, DescribeSolutionVersionError::from_response)
            .await?;
        let mut response = response;
        let response = response.buffer().await.map_err(RusotoError::HttpDispatch)?;
        proto::json::ResponsePayload::new(&response)
            .deserialize::<DescribeSolutionVersionResponse, _>()
    }

    /// <p>Gets the metrics for the specified solution version.</p>
    async fn get_solution_metrics(
        &self,
        input: GetSolutionMetricsRequest,
    ) -> Result<GetSolutionMetricsResponse, RusotoError<GetSolutionMetricsError>> {
        let mut request = self.new_signed_request("POST", "/");
        request.add_header("x-amz-target", "AmazonPersonalize.GetSolutionMetrics");
        let encoded = serde_json::to_string(&input).unwrap();
        request.set_payload(Some(encoded));

        let response = self
            .sign_and_dispatch(request, GetSolutionMetricsError::from_response)
            .await?;
        let mut response = response;
        let response = response.buffer().await.map_err(RusotoError::HttpDispatch)?;
        proto::json::ResponsePayload::new(&response).deserialize::<GetSolutionMetricsResponse, _>()
    }

    /// <p>Gets a list of the batch inference jobs that have been performed off of a solution version.</p>
    async fn list_batch_inference_jobs(
        &self,
        input: ListBatchInferenceJobsRequest,
    ) -> Result<ListBatchInferenceJobsResponse, RusotoError<ListBatchInferenceJobsError>> {
        let mut request = self.new_signed_request("POST", "/");
        request.add_header("x-amz-target", "AmazonPersonalize.ListBatchInferenceJobs");
        let encoded = serde_json::to_string(&input).unwrap();
        request.set_payload(Some(encoded));

        let response = self
            .sign_and_dispatch(request, ListBatchInferenceJobsError::from_response)
            .await?;
        let mut response = response;
        let response = response.buffer().await.map_err(RusotoError::HttpDispatch)?;
        proto::json::ResponsePayload::new(&response)
            .deserialize::<ListBatchInferenceJobsResponse, _>()
    }

    /// <p>Returns a list of campaigns that use the given solution. When a solution is not specified, all the campaigns associated with the account are listed. The response provides the properties for each campaign, including the Amazon Resource Name (ARN). For more information on campaigns, see <a>CreateCampaign</a>.</p>
    async fn list_campaigns(
        &self,
        input: ListCampaignsRequest,
    ) -> Result<ListCampaignsResponse, RusotoError<ListCampaignsError>> {
        let mut request = self.new_signed_request("POST", "/");
        request.add_header("x-amz-target", "AmazonPersonalize.ListCampaigns");
        let encoded = serde_json::to_string(&input).unwrap();
        request.set_payload(Some(encoded));

        let response = self
            .sign_and_dispatch(request, ListCampaignsError::from_response)
            .await?;
        let mut response = response;
        let response = response.buffer().await.map_err(RusotoError::HttpDispatch)?;
        proto::json::ResponsePayload::new(&response).deserialize::<ListCampaignsResponse, _>()
    }

    /// <p>Returns a list of dataset groups. The response provides the properties for each dataset group, including the Amazon Resource Name (ARN). For more information on dataset groups, see <a>CreateDatasetGroup</a>.</p>
    async fn list_dataset_groups(
        &self,
        input: ListDatasetGroupsRequest,
    ) -> Result<ListDatasetGroupsResponse, RusotoError<ListDatasetGroupsError>> {
        let mut request = self.new_signed_request("POST", "/");
        request.add_header("x-amz-target", "AmazonPersonalize.ListDatasetGroups");
        let encoded = serde_json::to_string(&input).unwrap();
        request.set_payload(Some(encoded));

        let response = self
            .sign_and_dispatch(request, ListDatasetGroupsError::from_response)
            .await?;
        let mut response = response;
        let response = response.buffer().await.map_err(RusotoError::HttpDispatch)?;
        proto::json::ResponsePayload::new(&response).deserialize::<ListDatasetGroupsResponse, _>()
    }

    /// <p>Returns a list of dataset import jobs that use the given dataset. When a dataset is not specified, all the dataset import jobs associated with the account are listed. The response provides the properties for each dataset import job, including the Amazon Resource Name (ARN). For more information on dataset import jobs, see <a>CreateDatasetImportJob</a>. For more information on datasets, see <a>CreateDataset</a>.</p>
    async fn list_dataset_import_jobs(
        &self,
        input: ListDatasetImportJobsRequest,
    ) -> Result<ListDatasetImportJobsResponse, RusotoError<ListDatasetImportJobsError>> {
        let mut request = self.new_signed_request("POST", "/");
        request.add_header("x-amz-target", "AmazonPersonalize.ListDatasetImportJobs");
        let encoded = serde_json::to_string(&input).unwrap();
        request.set_payload(Some(encoded));

        let response = self
            .sign_and_dispatch(request, ListDatasetImportJobsError::from_response)
            .await?;
        let mut response = response;
        let response = response.buffer().await.map_err(RusotoError::HttpDispatch)?;
        proto::json::ResponsePayload::new(&response)
            .deserialize::<ListDatasetImportJobsResponse, _>()
    }

    /// <p>Returns the list of datasets contained in the given dataset group. The response provides the properties for each dataset, including the Amazon Resource Name (ARN). For more information on datasets, see <a>CreateDataset</a>.</p>
    async fn list_datasets(
        &self,
        input: ListDatasetsRequest,
    ) -> Result<ListDatasetsResponse, RusotoError<ListDatasetsError>> {
        let mut request = self.new_signed_request("POST", "/");
        request.add_header("x-amz-target", "AmazonPersonalize.ListDatasets");
        let encoded = serde_json::to_string(&input).unwrap();
        request.set_payload(Some(encoded));

        let response = self
            .sign_and_dispatch(request, ListDatasetsError::from_response)
            .await?;
        let mut response = response;
        let response = response.buffer().await.map_err(RusotoError::HttpDispatch)?;
        proto::json::ResponsePayload::new(&response).deserialize::<ListDatasetsResponse, _>()
    }

    /// <p>Returns the list of event trackers associated with the account. The response provides the properties for each event tracker, including the Amazon Resource Name (ARN) and tracking ID. For more information on event trackers, see <a>CreateEventTracker</a>.</p>
    async fn list_event_trackers(
        &self,
        input: ListEventTrackersRequest,
    ) -> Result<ListEventTrackersResponse, RusotoError<ListEventTrackersError>> {
        let mut request = self.new_signed_request("POST", "/");
        request.add_header("x-amz-target", "AmazonPersonalize.ListEventTrackers");
        let encoded = serde_json::to_string(&input).unwrap();
        request.set_payload(Some(encoded));

        let response = self
            .sign_and_dispatch(request, ListEventTrackersError::from_response)
            .await?;
        let mut response = response;
        let response = response.buffer().await.map_err(RusotoError::HttpDispatch)?;
        proto::json::ResponsePayload::new(&response).deserialize::<ListEventTrackersResponse, _>()
    }

    /// <p>Lists all filters that belong to a given dataset group.</p>
    async fn list_filters(
        &self,
        input: ListFiltersRequest,
    ) -> Result<ListFiltersResponse, RusotoError<ListFiltersError>> {
        let mut request = SignedRequest::new("POST", "personalize", &self.region, "/");

        request.set_content_type("application/x-amz-json-1.1".to_owned());
        request.add_header("x-amz-target", "AmazonPersonalize.ListFilters");
        let encoded = serde_json::to_string(&input).unwrap();
        request.set_payload(Some(encoded));

        let mut response = self
            .client
            .sign_and_dispatch(request)
            .await
            .map_err(RusotoError::from)?;
        if response.status.is_success() {
            let response = response.buffer().await.map_err(RusotoError::HttpDispatch)?;
            proto::json::ResponsePayload::new(&response).deserialize::<ListFiltersResponse, _>()
        } else {
            let try_response = response.buffer().await;
            let response = try_response.map_err(RusotoError::HttpDispatch)?;
            Err(ListFiltersError::from_response(response))
        }
    }

    /// <p>Returns a list of available recipes. The response provides the properties for each recipe, including the recipe's Amazon Resource Name (ARN).</p>
    async fn list_recipes(
        &self,
        input: ListRecipesRequest,
    ) -> Result<ListRecipesResponse, RusotoError<ListRecipesError>> {
        let mut request = self.new_signed_request("POST", "/");
        request.add_header("x-amz-target", "AmazonPersonalize.ListRecipes");
        let encoded = serde_json::to_string(&input).unwrap();
        request.set_payload(Some(encoded));

        let response = self
            .sign_and_dispatch(request, ListRecipesError::from_response)
            .await?;
        let mut response = response;
        let response = response.buffer().await.map_err(RusotoError::HttpDispatch)?;
        proto::json::ResponsePayload::new(&response).deserialize::<ListRecipesResponse, _>()
    }

    /// <p>Returns the list of schemas associated with the account. The response provides the properties for each schema, including the Amazon Resource Name (ARN). For more information on schemas, see <a>CreateSchema</a>.</p>
    async fn list_schemas(
        &self,
        input: ListSchemasRequest,
    ) -> Result<ListSchemasResponse, RusotoError<ListSchemasError>> {
        let mut request = self.new_signed_request("POST", "/");
        request.add_header("x-amz-target", "AmazonPersonalize.ListSchemas");
        let encoded = serde_json::to_string(&input).unwrap();
        request.set_payload(Some(encoded));

        let response = self
            .sign_and_dispatch(request, ListSchemasError::from_response)
            .await?;
        let mut response = response;
        let response = response.buffer().await.map_err(RusotoError::HttpDispatch)?;
        proto::json::ResponsePayload::new(&response).deserialize::<ListSchemasResponse, _>()
    }

    /// <p>Returns a list of solution versions for the given solution. When a solution is not specified, all the solution versions associated with the account are listed. The response provides the properties for each solution version, including the Amazon Resource Name (ARN). For more information on solutions, see <a>CreateSolution</a>.</p>
    async fn list_solution_versions(
        &self,
        input: ListSolutionVersionsRequest,
    ) -> Result<ListSolutionVersionsResponse, RusotoError<ListSolutionVersionsError>> {
        let mut request = self.new_signed_request("POST", "/");
        request.add_header("x-amz-target", "AmazonPersonalize.ListSolutionVersions");
        let encoded = serde_json::to_string(&input).unwrap();
        request.set_payload(Some(encoded));

        let response = self
            .sign_and_dispatch(request, ListSolutionVersionsError::from_response)
            .await?;
        let mut response = response;
        let response = response.buffer().await.map_err(RusotoError::HttpDispatch)?;
        proto::json::ResponsePayload::new(&response)
            .deserialize::<ListSolutionVersionsResponse, _>()
    }

    /// <p>Returns a list of solutions that use the given dataset group. When a dataset group is not specified, all the solutions associated with the account are listed. The response provides the properties for each solution, including the Amazon Resource Name (ARN). For more information on solutions, see <a>CreateSolution</a>.</p>
    async fn list_solutions(
        &self,
        input: ListSolutionsRequest,
    ) -> Result<ListSolutionsResponse, RusotoError<ListSolutionsError>> {
        let mut request = self.new_signed_request("POST", "/");
        request.add_header("x-amz-target", "AmazonPersonalize.ListSolutions");
        let encoded = serde_json::to_string(&input).unwrap();
        request.set_payload(Some(encoded));

        let response = self
            .sign_and_dispatch(request, ListSolutionsError::from_response)
            .await?;
        let mut response = response;
        let response = response.buffer().await.map_err(RusotoError::HttpDispatch)?;
        proto::json::ResponsePayload::new(&response).deserialize::<ListSolutionsResponse, _>()
    }

    /// <p>Updates a campaign by either deploying a new solution or changing the value of the campaign's <code>minProvisionedTPS</code> parameter.</p> <p>To update a campaign, the campaign status must be ACTIVE or CREATE FAILED. Check the campaign status using the <a>DescribeCampaign</a> API.</p> <note> <p>You must wait until the <code>status</code> of the updated campaign is <code>ACTIVE</code> before asking the campaign for recommendations.</p> </note> <p>For more information on campaigns, see <a>CreateCampaign</a>.</p>
    async fn update_campaign(
        &self,
        input: UpdateCampaignRequest,
    ) -> Result<UpdateCampaignResponse, RusotoError<UpdateCampaignError>> {
        let mut request = self.new_signed_request("POST", "/");
        request.add_header("x-amz-target", "AmazonPersonalize.UpdateCampaign");
        let encoded = serde_json::to_string(&input).unwrap();
        request.set_payload(Some(encoded));

        let response = self
            .sign_and_dispatch(request, UpdateCampaignError::from_response)
            .await?;
        let mut response = response;
        let response = response.buffer().await.map_err(RusotoError::HttpDispatch)?;
        proto::json::ResponsePayload::new(&response).deserialize::<UpdateCampaignResponse, _>()
    }
}<|MERGE_RESOLUTION|>--- conflicted
+++ resolved
@@ -542,7 +542,7 @@
     pub name: String,
 }
 
-#[derive(Default, Debug, Clone, PartialEq, Deserialize)]
+#[derive(Clone, Debug, Default, Deserialize, PartialEq)]
 #[cfg_attr(any(test, feature = "serialize_structs"), derive(Serialize))]
 pub struct CreateFilterResponse {
     /// <p>The ARN of the new filter.</p>
@@ -551,7 +551,7 @@
     pub filter_arn: Option<String>,
 }
 
-#[derive(Default, Debug, Clone, PartialEq, Serialize)]
+#[derive(Clone, Debug, Default, PartialEq, Serialize)]
 #[cfg_attr(feature = "deserialize_structs", derive(Deserialize))]
 pub struct CreateSchemaRequest {
     /// <p>The name for the schema.</p>
@@ -1017,7 +1017,7 @@
     pub filter_arn: String,
 }
 
-#[derive(Default, Debug, Clone, PartialEq, Serialize)]
+#[derive(Clone, Debug, Default, PartialEq, Serialize)]
 #[cfg_attr(feature = "deserialize_structs", derive(Deserialize))]
 pub struct DeleteSchemaRequest {
     /// <p>The Amazon Resource Name (ARN) of the schema to delete.</p>
@@ -1177,7 +1177,7 @@
     pub filter_arn: String,
 }
 
-#[derive(Default, Debug, Clone, PartialEq, Deserialize)]
+#[derive(Clone, Debug, Default, Deserialize, PartialEq)]
 #[cfg_attr(any(test, feature = "serialize_structs"), derive(Serialize))]
 pub struct DescribeFilterResponse {
     /// <p>The filter's details.</p>
@@ -1186,7 +1186,7 @@
     pub filter: Option<Filter>,
 }
 
-#[derive(Default, Debug, Clone, PartialEq, Serialize)]
+#[derive(Clone, Debug, Default, PartialEq, Serialize)]
 #[cfg_attr(feature = "deserialize_structs", derive(Deserialize))]
 pub struct DescribeRecipeRequest {
     /// <p>The Amazon Resource Name (ARN) of the recipe to describe.</p>
@@ -1348,11 +1348,8 @@
     pub status: Option<String>,
 }
 
-<<<<<<< HEAD
-#[derive(Clone, Debug, Default, PartialEq, Serialize)]
-=======
 /// <p>Contains information on a recommendation filter, including its ARN, status, and filter expression.</p>
-#[derive(Default, Debug, Clone, PartialEq, Deserialize)]
+#[derive(Clone, Debug, Default, Deserialize, PartialEq)]
 #[cfg_attr(any(test, feature = "serialize_structs"), derive(Serialize))]
 pub struct Filter {
     /// <p>The time at which the filter was created.</p>
@@ -1390,7 +1387,7 @@
 }
 
 /// <p>A short summary of a filter's attributes.</p>
-#[derive(Default, Debug, Clone, PartialEq, Deserialize)]
+#[derive(Clone, Debug, Default, Deserialize, PartialEq)]
 #[cfg_attr(any(test, feature = "serialize_structs"), derive(Serialize))]
 pub struct FilterSummary {
     /// <p>The time at which the filter was created.</p>
@@ -1423,8 +1420,7 @@
     pub status: Option<String>,
 }
 
-#[derive(Default, Debug, Clone, PartialEq, Serialize)]
->>>>>>> e150e708
+#[derive(Clone, Debug, Default, PartialEq, Serialize)]
 #[cfg_attr(feature = "deserialize_structs", derive(Deserialize))]
 pub struct GetSolutionMetricsRequest {
     /// <p>The Amazon Resource Name (ARN) of the solution version for which to get metrics.</p>
@@ -1719,7 +1715,7 @@
     pub next_token: Option<String>,
 }
 
-#[derive(Default, Debug, Clone, PartialEq, Deserialize)]
+#[derive(Clone, Debug, Default, Deserialize, PartialEq)]
 #[cfg_attr(any(test, feature = "serialize_structs"), derive(Serialize))]
 pub struct ListFiltersResponse {
     /// <p>A list of returned filters.</p>
@@ -1732,7 +1728,7 @@
     pub next_token: Option<String>,
 }
 
-#[derive(Default, Debug, Clone, PartialEq, Serialize)]
+#[derive(Clone, Debug, Default, PartialEq, Serialize)]
 #[cfg_attr(feature = "deserialize_structs", derive(Deserialize))]
 pub struct ListRecipesRequest {
     /// <p>The maximum number of recipes to return.</p>
@@ -4367,26 +4363,17 @@
         &self,
         input: CreateFilterRequest,
     ) -> Result<CreateFilterResponse, RusotoError<CreateFilterError>> {
-        let mut request = SignedRequest::new("POST", "personalize", &self.region, "/");
-
-        request.set_content_type("application/x-amz-json-1.1".to_owned());
+        let mut request = self.new_signed_request("POST", "/");
         request.add_header("x-amz-target", "AmazonPersonalize.CreateFilter");
         let encoded = serde_json::to_string(&input).unwrap();
         request.set_payload(Some(encoded));
 
-        let mut response = self
-            .client
-            .sign_and_dispatch(request)
-            .await
-            .map_err(RusotoError::from)?;
-        if response.status.is_success() {
-            let response = response.buffer().await.map_err(RusotoError::HttpDispatch)?;
-            proto::json::ResponsePayload::new(&response).deserialize::<CreateFilterResponse, _>()
-        } else {
-            let try_response = response.buffer().await;
-            let response = try_response.map_err(RusotoError::HttpDispatch)?;
-            Err(CreateFilterError::from_response(response))
-        }
+        let response = self
+            .sign_and_dispatch(request, CreateFilterError::from_response)
+            .await?;
+        let mut response = response;
+        let response = response.buffer().await.map_err(RusotoError::HttpDispatch)?;
+        proto::json::ResponsePayload::new(&response).deserialize::<CreateFilterResponse, _>()
     }
 
     /// <p><p>Creates an Amazon Personalize schema from the specified schema string. The schema you create must be in Avro JSON format.</p> <p>Amazon Personalize recognizes three schema variants. Each schema is associated with a dataset type and has a set of required field and keywords. You specify a schema when you call <a>CreateDataset</a>.</p> <p class="title"> <b>Related APIs</b> </p> <ul> <li> <p> <a>ListSchemas</a> </p> </li> <li> <p> <a>DescribeSchema</a> </p> </li> <li> <p> <a>DeleteSchema</a> </p> </li> </ul></p>
@@ -4517,26 +4504,16 @@
         &self,
         input: DeleteFilterRequest,
     ) -> Result<(), RusotoError<DeleteFilterError>> {
-        let mut request = SignedRequest::new("POST", "personalize", &self.region, "/");
-
-        request.set_content_type("application/x-amz-json-1.1".to_owned());
+        let mut request = self.new_signed_request("POST", "/");
         request.add_header("x-amz-target", "AmazonPersonalize.DeleteFilter");
         let encoded = serde_json::to_string(&input).unwrap();
         request.set_payload(Some(encoded));
 
-        let mut response = self
-            .client
-            .sign_and_dispatch(request)
-            .await
-            .map_err(RusotoError::from)?;
-        if response.status.is_success() {
-            std::mem::drop(response);
-            Ok(())
-        } else {
-            let try_response = response.buffer().await;
-            let response = try_response.map_err(RusotoError::HttpDispatch)?;
-            Err(DeleteFilterError::from_response(response))
-        }
+        let response = self
+            .sign_and_dispatch(request, DeleteFilterError::from_response)
+            .await?;
+        std::mem::drop(response);
+        Ok(())
     }
 
     /// <p>Deletes a schema. Before deleting a schema, you must delete all datasets referencing the schema. For more information on schemas, see <a>CreateSchema</a>.</p>
@@ -4737,26 +4714,17 @@
         &self,
         input: DescribeFilterRequest,
     ) -> Result<DescribeFilterResponse, RusotoError<DescribeFilterError>> {
-        let mut request = SignedRequest::new("POST", "personalize", &self.region, "/");
-
-        request.set_content_type("application/x-amz-json-1.1".to_owned());
+        let mut request = self.new_signed_request("POST", "/");
         request.add_header("x-amz-target", "AmazonPersonalize.DescribeFilter");
         let encoded = serde_json::to_string(&input).unwrap();
         request.set_payload(Some(encoded));
 
-        let mut response = self
-            .client
-            .sign_and_dispatch(request)
-            .await
-            .map_err(RusotoError::from)?;
-        if response.status.is_success() {
-            let response = response.buffer().await.map_err(RusotoError::HttpDispatch)?;
-            proto::json::ResponsePayload::new(&response).deserialize::<DescribeFilterResponse, _>()
-        } else {
-            let try_response = response.buffer().await;
-            let response = try_response.map_err(RusotoError::HttpDispatch)?;
-            Err(DescribeFilterError::from_response(response))
-        }
+        let response = self
+            .sign_and_dispatch(request, DescribeFilterError::from_response)
+            .await?;
+        let mut response = response;
+        let response = response.buffer().await.map_err(RusotoError::HttpDispatch)?;
+        proto::json::ResponsePayload::new(&response).deserialize::<DescribeFilterResponse, _>()
     }
 
     /// <p>Describes a recipe.</p> <p>A recipe contains three items:</p> <ul> <li> <p>An algorithm that trains a model.</p> </li> <li> <p>Hyperparameters that govern the training.</p> </li> <li> <p>Feature transformation information for modifying the input data before training.</p> </li> </ul> <p>Amazon Personalize provides a set of predefined recipes. You specify a recipe when you create a solution with the <a>CreateSolution</a> API. <code>CreateSolution</code> trains a model by using the algorithm in the specified recipe and a training dataset. The solution, when deployed as a campaign, can provide recommendations using the <a href="https://docs.aws.amazon.com/personalize/latest/dg/API_RS_GetRecommendations.html">GetRecommendations</a> API.</p>
@@ -4965,26 +4933,17 @@
         &self,
         input: ListFiltersRequest,
     ) -> Result<ListFiltersResponse, RusotoError<ListFiltersError>> {
-        let mut request = SignedRequest::new("POST", "personalize", &self.region, "/");
-
-        request.set_content_type("application/x-amz-json-1.1".to_owned());
+        let mut request = self.new_signed_request("POST", "/");
         request.add_header("x-amz-target", "AmazonPersonalize.ListFilters");
         let encoded = serde_json::to_string(&input).unwrap();
         request.set_payload(Some(encoded));
 
-        let mut response = self
-            .client
-            .sign_and_dispatch(request)
-            .await
-            .map_err(RusotoError::from)?;
-        if response.status.is_success() {
-            let response = response.buffer().await.map_err(RusotoError::HttpDispatch)?;
-            proto::json::ResponsePayload::new(&response).deserialize::<ListFiltersResponse, _>()
-        } else {
-            let try_response = response.buffer().await;
-            let response = try_response.map_err(RusotoError::HttpDispatch)?;
-            Err(ListFiltersError::from_response(response))
-        }
+        let response = self
+            .sign_and_dispatch(request, ListFiltersError::from_response)
+            .await?;
+        let mut response = response;
+        let response = response.buffer().await.map_err(RusotoError::HttpDispatch)?;
+        proto::json::ResponsePayload::new(&response).deserialize::<ListFiltersResponse, _>()
     }
 
     /// <p>Returns a list of available recipes. The response provides the properties for each recipe, including the recipe's Amazon Resource Name (ARN).</p>
