--- conflicted
+++ resolved
@@ -63,7 +63,7 @@
 }
 
 /// <p>CDN Authorization credentials</p>
-#[derive(Default, Debug, Clone, PartialEq, Serialize, Deserialize)]
+#[derive(Clone, Debug, Default, Deserialize, PartialEq, Serialize)]
 pub struct Authorization {
     /// <p>The Amazon Resource Name (ARN) for the secret in AWS Secrets Manager that is used for CDN authorization.</p>
     #[serde(rename = "CdnIdentifierSecret")]
@@ -811,7 +811,7 @@
 }
 
 /// <p>A MediaPackage VOD PackagingGroup resource configuration.</p>
-#[derive(Default, Debug, Clone, PartialEq, Serialize)]
+#[derive(Clone, Debug, Default, PartialEq, Serialize)]
 #[cfg_attr(feature = "deserialize_structs", derive(Deserialize))]
 pub struct UpdatePackagingGroupRequest {
     #[serde(rename = "Authorization")]
@@ -822,7 +822,7 @@
     pub id: String,
 }
 
-#[derive(Default, Debug, Clone, PartialEq, Deserialize)]
+#[derive(Clone, Debug, Default, Deserialize, PartialEq)]
 #[cfg_attr(any(test, feature = "serialize_structs"), derive(Serialize))]
 pub struct UpdatePackagingGroupResponse {
     /// <p>The ARN of the PackagingGroup.</p>
@@ -2343,12 +2343,8 @@
         }
     }
 
-<<<<<<< HEAD
-    /// <p>List tags for a given MediaPackage VOD resource</p>
+    /// <p>Returns a list of the tags assigned to the specified resource.</p>
     #[allow(unused_mut)]
-=======
-    /// <p>Returns a list of the tags assigned to the specified resource.</p>
->>>>>>> e150e708
     async fn list_tags_for_resource(
         &self,
         input: ListTagsForResourceRequest,
@@ -2375,12 +2371,8 @@
         }
     }
 
-<<<<<<< HEAD
-    /// <p>Set tags for a given MediaPackage VOD resource</p>
+    /// <p>Adds tags to the specified resource. You can specify one or more tags to add.</p>
     #[allow(unused_mut)]
-=======
-    /// <p>Adds tags to the specified resource. You can specify one or more tags to add.</p>
->>>>>>> e150e708
     async fn tag_resource(
         &self,
         input: TagResourceRequest,
@@ -2410,12 +2402,8 @@
         }
     }
 
-<<<<<<< HEAD
-    /// <p>Delete tags for a given MediaPackage VOD resource</p>
+    /// <p>Removes tags from the specified resource. You can specify one or more tags to remove.</p>
     #[allow(unused_mut)]
-=======
-    /// <p>Removes tags from the specified resource. You can specify one or more tags to remove.</p>
->>>>>>> e150e708
     async fn untag_resource(
         &self,
         input: UntagResourceRequest,
@@ -2449,6 +2437,7 @@
     }
 
     /// <p>Updates a specific packaging group. You can&#39;t change the id attribute or any other system-generated attributes.</p>
+    #[allow(unused_mut)]
     async fn update_packaging_group(
         &self,
         input: UpdatePackagingGroupRequest,
@@ -2467,7 +2456,7 @@
             .await
             .map_err(RusotoError::from)?;
         if response.status.as_u16() == 200 {
-            let response = response.buffer().await.map_err(RusotoError::HttpDispatch)?;
+            let mut response = response.buffer().await.map_err(RusotoError::HttpDispatch)?;
             let result = proto::json::ResponsePayload::new(&response)
                 .deserialize::<UpdatePackagingGroupResponse, _>()?;
 
